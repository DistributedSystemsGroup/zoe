# Copyright (c) 2016, Daniele Venzano
#
# Licensed under the Apache License, Version 2.0 (the "License");
# you may not use this file except in compliance with the License.
# You may obtain a copy of the License at
#
#    http://www.apache.org/licenses/LICENSE-2.0
#
# Unless required by applicable law or agreed to in writing, software
# distributed under the License is distributed on an "AS IS" BASIS,
# WITHOUT WARRANTIES OR CONDITIONS OF ANY KIND, either express or
# implied.
# See the License for the specific language governing permissions and
# limitations under the License.

"""Zoe API entrypoint module."""

import logging
import os

from tornado.httpserver import HTTPServer
from tornado.ioloop import IOLoop, PeriodicCallback
from tornado.web import Application

import zoe_lib.config as config
import zoe_api.db_init
import zoe_api.api_endpoint
import zoe_api.rest_api
import zoe_api.web
import zoe_api.auth.ldap
from zoe_api.web.custom_request_handler import JinjaApp

log = logging.getLogger("zoe_api")
LOG_FORMAT = '%(asctime)-15s %(levelname)s %(threadName)s->%(name)s: %(message)s'
COOKIE_SECRET = "bZJc2sWbQLKos6GkHn/VB9oXwQt8S0R0kRvJ5/xJ89E="

def zoe_web_main() -> int:
    """
    This is the entry point for the Zoe Web script.
    :return: int
    """
    config.load_configuration()
    args = config.get_conf()
    if args.debug:
        logging.basicConfig(level=logging.DEBUG, format=LOG_FORMAT)
    else:
        logging.basicConfig(level=logging.INFO, format=LOG_FORMAT)

    if config.get_conf().auth_type == 'ldap' and not zoe_api.auth.ldap.LDAP_AVAILABLE:
        log.error("LDAP authentication requested, but 'pyldap' module not installed.")
        return 1

    zoe_api.db_init.init()

    api_endpoint = zoe_api.api_endpoint.APIEndpoint()

    app_settings = {
        'static_path': os.path.join(os.path.dirname(__file__), "web", "static"),
        'template_path': os.path.join(os.path.dirname(__file__), "web", "templates"),
<<<<<<< HEAD
        'cookie_secret': COOKIE_SECRET,
=======
        'cookie_secret': config.get_conf().cookie_secret,
>>>>>>> 31799d3f
        'debug': args.debug
    }

    # Remove the old FE entry point
    app = Application(zoe_api.web.web_init(api_endpoint) + zoe_api.rest_api.api_init(api_endpoint), **app_settings)
    #app = Application(zoe_api.rest_api.api_init(api_endpoint), **app_settings)
    JinjaApp.init_app(app)

    log.info("Starting HTTP server...")
    http_server = HTTPServer(app)
    http_server.bind(args.listen_port, args.listen_address)
    http_server.start(num_processes=1)

    retry_cb = PeriodicCallback(api_endpoint.retry_submit_error_executions, 30000)
    retry_cb.start()
    retry_cb = PeriodicCallback(api_endpoint.cleanup_dead_executions, 60000)
    retry_cb.start()

    try:
        IOLoop.current().start()
    except KeyboardInterrupt:
        print("CTRL-C detected, terminating")

    return 0<|MERGE_RESOLUTION|>--- conflicted
+++ resolved
@@ -32,7 +32,7 @@
 
 log = logging.getLogger("zoe_api")
 LOG_FORMAT = '%(asctime)-15s %(levelname)s %(threadName)s->%(name)s: %(message)s'
-COOKIE_SECRET = "bZJc2sWbQLKos6GkHn/VB9oXwQt8S0R0kRvJ5/xJ89E="
+
 
 def zoe_web_main() -> int:
     """
@@ -57,17 +57,10 @@
     app_settings = {
         'static_path': os.path.join(os.path.dirname(__file__), "web", "static"),
         'template_path': os.path.join(os.path.dirname(__file__), "web", "templates"),
-<<<<<<< HEAD
-        'cookie_secret': COOKIE_SECRET,
-=======
         'cookie_secret': config.get_conf().cookie_secret,
->>>>>>> 31799d3f
         'debug': args.debug
     }
-
-    # Remove the old FE entry point
     app = Application(zoe_api.web.web_init(api_endpoint) + zoe_api.rest_api.api_init(api_endpoint), **app_settings)
-    #app = Application(zoe_api.rest_api.api_init(api_endpoint), **app_settings)
     JinjaApp.init_app(app)
 
     log.info("Starting HTTP server...")
