# Copyright (c) 2016, Daniele Venzano
#
# Licensed under the Apache License, Version 2.0 (the "License");
# you may not use this file except in compliance with the License.
# You may obtain a copy of the License at
#
#    http://www.apache.org/licenses/LICENSE-2.0
#
# Unless required by applicable law or agreed to in writing, software
# distributed under the License is distributed on an "AS IS" BASIS,
# WITHOUT WARRANTIES OR CONDITIONS OF ANY KIND, either express or
# implied.
# See the License for the specific language governing permissions and
# limitations under the License.

"""The real API, exposed as web pages or REST API."""

from datetime import datetime, timedelta
import logging
import re
import threading

import zoe_api.exceptions
import zoe_api.master_api
from zoe_api.proxy.apache import ApacheProxy
#from zoe_api.proxy.nginx import NginxProxy
import zoe_lib.applications
import zoe_lib.exceptions
import zoe_lib.state
from zoe_lib.config import get_conf
from zoe_master.backends.swarm.api_client import SwarmClient

log = logging.getLogger(__name__)


class APIEndpoint:
    """
    The APIEndpoint class.

    :type master: zoe_api.master_api.APIManager
    :type sql: zoe_lib.sql_manager.SQLManager
    """
    def __init__(self):
        self.master = zoe_api.master_api.APIManager()
        self.sql = zoe_lib.state.SQLManager(get_conf())

    def execution_by_id(self, uid, role, execution_id) -> zoe_lib.state.sql_manager.Execution:
        """Lookup an execution by its ID."""
        e = self.sql.execution_list(id=execution_id, only_one=True)
        if e is None:
            raise zoe_api.exceptions.ZoeNotFoundException('No such execution')
        assert isinstance(e, zoe_lib.state.sql_manager.Execution)
        if e.user_id != uid and role != 'admin':
            raise zoe_api.exceptions.ZoeAuthException()
        return e

    def execution_list(self, uid, role, **filters):
        """Generate a optionally filtered list of executions."""
        execs = self.sql.execution_list(**filters)
        ret = [e for e in execs if e.user_id == uid or role == 'admin']
        return ret

    def _get_proxy(self):
        if get_conf().proxy_type == 'apache':
            proxy = ApacheProxy(self)
        # elif get_conf().proxy_type == 'nginx':
        #    proxy = NginxProxy(self)
        else:
            log.info('Proxy disabled')
            proxy = None
        return proxy

    def execution_start(self, uid, role, exec_name, application_description):
        """Start an execution."""
        try:
            zoe_lib.applications.app_validate(application_description)
        except zoe_lib.exceptions.InvalidApplicationDescription as e:
            raise zoe_api.exceptions.ZoeException('Invalid application description: ' + e.message)

        if 3 > len(exec_name) > 128:
            raise zoe_api.exceptions.ZoeException("Execution name must be between 4 and 128 characters long")
        if not re.match(r'^[a-zA-Z0-9\-]+$', exec_name):
            raise zoe_api.exceptions.ZoeException("Execution name can contain only letters, numbers and dashes. '{}' is not valid.".format(exec_name))

        new_id = self.sql.execution_new(exec_name, uid, application_description)
        success, message = self.master.execution_start(new_id)
        if not success:
            raise zoe_api.exceptions.ZoeException('The Zoe master is unavailable, execution will be submitted automatically when the master is back up ({}).'.format(message))

        proxy = self._get_proxy()
        if proxy is not None:
            threading.Thread(target=proxy.proxify, args=(uid, role, new_id)).start()

        return new_id

    def execution_terminate(self, uid, role, exec_id):
        """Terminate an execution."""
        e = self.sql.execution_list(id=exec_id, only_one=True)
        assert isinstance(e, zoe_lib.state.sql_manager.Execution)
        if e is None:
            raise zoe_api.exceptions.ZoeNotFoundException('No such execution')

        if e.user_id != uid and role != 'admin':
            raise zoe_api.exceptions.ZoeAuthException()

        if e.is_active:
            proxy = self._get_proxy()
            if proxy is not None:
                proxy.unproxify(uid, role, exec_id)
            return self.master.execution_terminate(exec_id)
        else:
            raise zoe_api.exceptions.ZoeException('Execution is not running')

    def execution_delete(self, uid, role, exec_id):
        """Delete an execution."""
        e = self.sql.execution_list(id=exec_id, only_one=True)
        assert isinstance(e, zoe_lib.state.sql_manager.Execution)
        if e is None:
            raise zoe_api.exceptions.ZoeNotFoundException('No such execution')

        if e.user_id != uid and role != 'admin':
            raise zoe_api.exceptions.ZoeAuthException()

        if e.is_active:
            raise zoe_api.exceptions.ZoeException('Cannot delete an active execution')

        status, message = self.master.execution_delete(exec_id)
        if status:
            self.sql.execution_delete(exec_id)
            return True, ''
        else:
            raise zoe_api.exceptions.ZoeException(message)

    def service_by_id(self, uid, role, service_id) -> zoe_lib.state.sql_manager.Service:
        """Lookup a service by its ID."""
        service = self.sql.service_list(id=service_id, only_one=True)
        if service is None:
            raise zoe_api.exceptions.ZoeNotFoundException('No such execution')
        if service.user_id != uid and role != 'admin':
            raise zoe_api.exceptions.ZoeAuthException()
        return service

    def service_list(self, uid, role, **filters):
        """Generate a optionally filtered list of services."""
        services = self.sql.service_list(**filters)
        ret = [s for s in services if s.user_id == uid or role == 'admin']
        return ret

    def service_logs(self, uid, role, service_id, stream=True):
        """Retrieve the logs for the given service."""
        service = self.sql.service_list(id=service_id, only_one=True)
        if service is None:
            raise zoe_api.exceptions.ZoeNotFoundException('No such service')
        if service.user_id != uid and role != 'admin':
            raise zoe_api.exceptions.ZoeAuthException()
        if service.docker_id is None:
            raise zoe_api.exceptions.ZoeNotFoundException('Container is not running')
        swarm = SwarmClient()
        return swarm.logs(service.docker_id, stream)

    def statistics_scheduler(self, uid_, role_):
        """Retrieve statistics about the scheduler."""
        success, message = self.master.scheduler_statistics()
        if success:
            return message

    def retry_submit_error_executions(self):
        """Resubmit any execution forgotten by the master."""
        waiting_execs = self.sql.execution_list(status=zoe_lib.state.sql_manager.Execution.SUBMIT_STATUS)
        if waiting_execs is None or len(waiting_execs) == 0:
            return
        e = waiting_execs[0]
        success, message = self.master.execution_start(e.id)
        if not success:
            log.warning('Zoe Master unavailable ({}), execution {} still waiting'.format(message, e.id))

    def cleanup_dead_executions(self):
        """Terminates all executions with dead "monitor" services."""
        log.debug('Starting dead execution cleanup task')
        all_execs = self.sql.execution_list()
        for execution in all_execs:
            if execution.is_running:
                terminated = False
                for service in execution.services:
                    if service.description['monitor'] and service.is_dead():
                        log.info("Service {} ({}) of execution {} died, terminating execution".format(service.id, service.name, execution.id))
                        self.master.execution_terminate(execution.id)
                        terminated = True
                        break
<<<<<<< HEAD
                if not terminated and execution.name == "aml-lab":
                    log.debug('Looking at AML execution {}...'.format(execution.id))
                    if datetime.now() - execution.time_start > timedelta(hours=get_conf().aml_ttl):
                        log.info('Terminating AML-LAB execution for user {}, timer expired'.format(execution.user_id))
                        self.master.execution_terminate(execution.id)

        log.debug('Cleanup task finished')

    def execution_endpoints(self, uid: str, role: str, execution: zoe_lib.state.sql_manager.Execution):
=======
        log.debug('Cleanup task finished')

    def execution_endpoints(self, uid: str, role: str, execution: zoe_lib.state.Execution):
>>>>>>> 5776e0f2
        """Return a list of the services and public endpoints available for a certain execution."""
        services_info = []
        endpoints = []
        for service in execution.services:
            services_info.append(self.service_by_id(uid, role, service.id))
            port_mappings = service.ports
            for port in service.description['ports']:
<<<<<<< HEAD
                if 'expose' in port and port['expose']:
                    port_number = str(port['port_number']) + "/tcp"
                    if port_number in port_mappings:
                        endpoint = port['protocol'] + "://" + port_mappings[port_number][0] + ":" + port_mappings[port_number][1] + port['path']
                        endpoints.append((port['name'], endpoint))
=======
                port_number = str(port['port_number']) + "/" + port['protocol']
                if port_number in port_mappings:
                    endpoint = port['url_template'].format(**{"ip_port": port_mappings[port_number][0] + ":" + port_mappings[port_number][1]})
                    endpoints.append((port['name'], endpoint))
>>>>>>> 5776e0f2

        return services_info, endpoints<|MERGE_RESOLUTION|>--- conflicted
+++ resolved
@@ -187,7 +187,6 @@
                         self.master.execution_terminate(execution.id)
                         terminated = True
                         break
-<<<<<<< HEAD
                 if not terminated and execution.name == "aml-lab":
                     log.debug('Looking at AML execution {}...'.format(execution.id))
                     if datetime.now() - execution.time_start > timedelta(hours=get_conf().aml_ttl):
@@ -196,12 +195,7 @@
 
         log.debug('Cleanup task finished')
 
-    def execution_endpoints(self, uid: str, role: str, execution: zoe_lib.state.sql_manager.Execution):
-=======
-        log.debug('Cleanup task finished')
-
     def execution_endpoints(self, uid: str, role: str, execution: zoe_lib.state.Execution):
->>>>>>> 5776e0f2
         """Return a list of the services and public endpoints available for a certain execution."""
         services_info = []
         endpoints = []
@@ -209,17 +203,9 @@
             services_info.append(self.service_by_id(uid, role, service.id))
             port_mappings = service.ports
             for port in service.description['ports']:
-<<<<<<< HEAD
-                if 'expose' in port and port['expose']:
-                    port_number = str(port['port_number']) + "/tcp"
-                    if port_number in port_mappings:
-                        endpoint = port['protocol'] + "://" + port_mappings[port_number][0] + ":" + port_mappings[port_number][1] + port['path']
-                        endpoints.append((port['name'], endpoint))
-=======
                 port_number = str(port['port_number']) + "/" + port['protocol']
                 if port_number in port_mappings:
                     endpoint = port['url_template'].format(**{"ip_port": port_mappings[port_number][0] + ":" + port_mappings[port_number][1]})
                     endpoints.append((port['name'], endpoint))
->>>>>>> 5776e0f2
 
         return services_info, endpoints