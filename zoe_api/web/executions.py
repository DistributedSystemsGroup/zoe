--- conflicted
+++ resolved
@@ -147,12 +147,7 @@
 
         template_vars = {
             "e": e,
-<<<<<<< HEAD
-            "endpoints": endpoints,
-            "services_info": services_info
-=======
             "services_info": services_info,
             "endpoints": endpoints,
->>>>>>> 86469ea5
         }
         self.render('execution_inspect.html', **template_vars)