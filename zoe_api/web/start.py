--- conflicted
+++ resolved
@@ -19,14 +19,9 @@
 import json
 
 from zoe_api.api_endpoint import APIEndpoint  # pylint: disable=unused-import
-<<<<<<< HEAD
-=======
 from zoe_api.web.utils import get_auth_login, get_auth, catch_exceptions
 from zoe_api.web.custom_request_handler import ZoeRequestHandler
->>>>>>> 57f8e9b6
 
-from zoe_api.web.utils import get_auth,  catch_exceptions
-from zoe_api.web.custom_request_handler import ZoeRequestHandler
 
 class RootWeb(ZoeRequestHandler):
     """Handler class"""
@@ -40,26 +35,6 @@
         """Home page without authentication."""
         self.render('index.html')
 
-class LoginWeb(ZoeRequestHandler):
-    def initialize(self, **kwargs):
-        """Initializes the request handler."""
-        super().initialize(**kwargs)
-        self.api_endpoint = kwargs['api_endpoint']  # type: APIEndpoint
-
-    @catch_exceptions
-    def get(self):
-        self.render('login.html')
-
-    @catch_exceptions
-    def post(self):
-        username = self.get_argument("username", "")
-        password = self.get_argument("password", "")
-        uid, role = get_auth_login(username, password)
-
-        if not self.get_secure_cookie('zoe'):
-            cookieVal = uid + '.' + role
-            self.set_secure_cookie('zoe',cookieVal)
-        self.redirect(self.get_argument("next", u"/user"))
 
 class LoginWeb(ZoeRequestHandler):
     """The login web page."""
