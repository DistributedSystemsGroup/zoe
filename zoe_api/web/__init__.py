# Copyright (c) 2015, Daniele Venzano
#
# Licensed under the Apache License, Version 2.0 (the "License");
# you may not use this file except in compliance with the License.
# You may obtain a copy of the License at
#
#    http://www.apache.org/licenses/LICENSE-2.0
#
# Unless required by applicable law or agreed to in writing, software
# distributed under the License is distributed on an "AS IS" BASIS,
# WITHOUT WARRANTIES OR CONDITIONS OF ANY KIND, either express or
# implied.
# See the License for the specific language governing permissions and
# limitations under the License.

"""Flask initialization for the web interface."""

from typing import List

import tornado.web

import zoe_api.web.start
import zoe_api.web.ajax
import zoe_api.web.executions


def web_init() -> List[tornado.web.URLSpec]:
    """Tornado init for the web interface."""
<<<<<<< HEAD
    web_routes = [
        tornado.web.url(r'/', zoe_api.web.start.RootWeb, name='root'),
        tornado.web.url(r'/user', zoe_api.web.start.HomeWeb, name='home_user'),
        tornado.web.url(r'/login', zoe_api.web.start.LoginWeb, name='login'),

        tornado.web.url(r'/executions/new', zoe_api.web.executions.ExecutionDefineWeb, name='execution_define'),
        tornado.web.url(r'/executions/start', zoe_api.web.executions.ExecutionStartWeb, name='execution_start'),
        tornado.web.url(r'/executions/restart/([0-9]+)', zoe_api.web.executions.ExecutionRestartWeb, name='execution_restart'),
        tornado.web.url(r'/executions/terminate/([0-9]+)', zoe_api.web.executions.ExecutionTerminateWeb, name='execution_terminate'),
        tornado.web.url(r'/executions/delete/([0-9]+)', zoe_api.web.executions.ExecutionDeleteWeb, name='execution_delete'),
        tornado.web.url(r'/executions/inspect/([0-9]+)', zoe_api.web.executions.ExecutionInspectWeb, name='execution_inspect')
=======

    route_args = {
        'api_endpoint': api_endpoint
    }
    web_routes = [
        tornado.web.url(r'/', zoe_api.web.start.RootWeb, route_args, name='root'),
        tornado.web.url(r'/user', zoe_api.web.start.HomeWeb, route_args, name='home_user'),
        tornado.web.url(r'/login', zoe_api.web.start.LoginWeb, route_args, name='login'),

        tornado.web.url(r'/executions/new', zoe_api.web.executions.ExecutionDefineWeb, route_args, name='execution_define'),
        tornado.web.url(r'/executions/start', zoe_api.web.executions.ExecutionStartWeb, route_args, name='execution_start'),
        tornado.web.url(r'/executions/restart/([0-9]+)', zoe_api.web.executions.ExecutionRestartWeb, route_args, name='execution_restart'),
        tornado.web.url(r'/executions/terminate/([0-9]+)', zoe_api.web.executions.ExecutionTerminateWeb, route_args, name='execution_terminate'),
        tornado.web.url(r'/executions/delete/([0-9]+)', zoe_api.web.executions.ExecutionDeleteWeb, route_args, name='execution_delete'),
        tornado.web.url(r'/executions/inspect/([0-9]+)', zoe_api.web.executions.ExecutionInspectWeb, route_args, name='execution_inspect'),

        tornado.web.url(r'/ajax', zoe_api.web.ajax.AjaxEndpointWeb, route_args, name='ajax')
>>>>>>> e2ce158a
    ]

    return web_routes<|MERGE_RESOLUTION|>--- conflicted
+++ resolved
@@ -26,7 +26,6 @@
 
 def web_init() -> List[tornado.web.URLSpec]:
     """Tornado init for the web interface."""
-<<<<<<< HEAD
     web_routes = [
         tornado.web.url(r'/', zoe_api.web.start.RootWeb, name='root'),
         tornado.web.url(r'/user', zoe_api.web.start.HomeWeb, name='home_user'),
@@ -38,25 +37,6 @@
         tornado.web.url(r'/executions/terminate/([0-9]+)', zoe_api.web.executions.ExecutionTerminateWeb, name='execution_terminate'),
         tornado.web.url(r'/executions/delete/([0-9]+)', zoe_api.web.executions.ExecutionDeleteWeb, name='execution_delete'),
         tornado.web.url(r'/executions/inspect/([0-9]+)', zoe_api.web.executions.ExecutionInspectWeb, name='execution_inspect')
-=======
-
-    route_args = {
-        'api_endpoint': api_endpoint
-    }
-    web_routes = [
-        tornado.web.url(r'/', zoe_api.web.start.RootWeb, route_args, name='root'),
-        tornado.web.url(r'/user', zoe_api.web.start.HomeWeb, route_args, name='home_user'),
-        tornado.web.url(r'/login', zoe_api.web.start.LoginWeb, route_args, name='login'),
-
-        tornado.web.url(r'/executions/new', zoe_api.web.executions.ExecutionDefineWeb, route_args, name='execution_define'),
-        tornado.web.url(r'/executions/start', zoe_api.web.executions.ExecutionStartWeb, route_args, name='execution_start'),
-        tornado.web.url(r'/executions/restart/([0-9]+)', zoe_api.web.executions.ExecutionRestartWeb, route_args, name='execution_restart'),
-        tornado.web.url(r'/executions/terminate/([0-9]+)', zoe_api.web.executions.ExecutionTerminateWeb, route_args, name='execution_terminate'),
-        tornado.web.url(r'/executions/delete/([0-9]+)', zoe_api.web.executions.ExecutionDeleteWeb, route_args, name='execution_delete'),
-        tornado.web.url(r'/executions/inspect/([0-9]+)', zoe_api.web.executions.ExecutionInspectWeb, route_args, name='execution_inspect'),
-
-        tornado.web.url(r'/ajax', zoe_api.web.ajax.AjaxEndpointWeb, route_args, name='ajax')
->>>>>>> e2ce158a
     ]
 
     return web_routes