# Copyright (c) 2016, Daniele Venzano
#
# Licensed under the Apache License, Version 2.0 (the "License");
# you may not use this file except in compliance with the License.
# You may obtain a copy of the License at
#
#    http://www.apache.org/licenses/LICENSE-2.0
#
# Unless required by applicable law or agreed to in writing, software
# distributed under the License is distributed on an "AS IS" BASIS,
# WITHOUT WARRANTIES OR CONDITIONS OF ANY KIND, either express or
# implied.
# See the License for the specific language governing permissions and
# limitations under the License.

"""The Discovery API endpoint."""

from tornado.web import RequestHandler

from zoe_api.api_endpoint import APIEndpoint  # pylint: disable=unused-import
from zoe_api.rest_api.utils import catch_exceptions, manage_cors_headers


class DiscoveryAPI(RequestHandler):
    """The Discovery API endpoint."""

    def initialize(self, **kwargs):
        """Initializes the request handler."""
        self.api_endpoint = kwargs['api_endpoint']  # type: APIEndpoint

    def set_default_headers(self):
        """Set up the headers for enabling CORS."""
<<<<<<< HEAD
        if self.request.headers.get('Origin') is None:
            self.set_header("Access-Control-Allow-Origin", "*")
        else:
            self.set_header("Access-Control-Allow-Origin", self.request.headers.get('Origin'))
        self.set_header("Access-Control-Allow-Credentials", "true")
        self.set_header("Access-Control-Allow-Headers", "x-requested-with, Content-Type, origin, authorization, accept, client-security-token")
        self.set_header("Access-Control-Allow-Methods", "OPTIONS, GET")
        self.set_header("Access-Control-Max-Age", "1000")
=======
        manage_cors_headers(self)
>>>>>>> e331f298

    def options(self):
        """Needed for CORS."""
        self.set_status(204)
        self.finish()

    @catch_exceptions
    def get(self, execution_id: int, service_group: str):
        """HTTP GET method."""
        self.api_endpoint.execution_by_id(0, 'admin', execution_id)
        if service_group != 'all':
            services = self.api_endpoint.service_list(0, 'admin', service_group=service_group, execution_id=execution_id)
        else:
            services = self.api_endpoint.service_list(0, 'admin', execution_id=execution_id)
        ret = {
            'service_type': service_group,
            'execution_id': execution_id,
            'dns_names': [s.dns_name for s in services]
        }

        self.write(ret)

    def data_received(self, chunk):
        """Not implemented as we do not use stream uploads"""
        pass<|MERGE_RESOLUTION|>--- conflicted
+++ resolved
@@ -30,18 +30,7 @@
 
     def set_default_headers(self):
         """Set up the headers for enabling CORS."""
-<<<<<<< HEAD
-        if self.request.headers.get('Origin') is None:
-            self.set_header("Access-Control-Allow-Origin", "*")
-        else:
-            self.set_header("Access-Control-Allow-Origin", self.request.headers.get('Origin'))
-        self.set_header("Access-Control-Allow-Credentials", "true")
-        self.set_header("Access-Control-Allow-Headers", "x-requested-with, Content-Type, origin, authorization, accept, client-security-token")
-        self.set_header("Access-Control-Allow-Methods", "OPTIONS, GET")
-        self.set_header("Access-Control-Max-Age", "1000")
-=======
         manage_cors_headers(self)
->>>>>>> e331f298
 
     def options(self):
         """Needed for CORS."""
