# Copyright (c) 2016, Daniele Venzano
#
# Licensed under the Apache License, Version 2.0 (the "License");
# you may not use this file except in compliance with the License.
# You may obtain a copy of the License at
#
#    http://www.apache.org/licenses/LICENSE-2.0
#
# Unless required by applicable law or agreed to in writing, software
# distributed under the License is distributed on an "AS IS" BASIS,
# WITHOUT WARRANTIES OR CONDITIONS OF ANY KIND, either express or
# implied.
# See the License for the specific language governing permissions and
# limitations under the License.

"""The Service API endpoint."""

from concurrent.futures import ThreadPoolExecutor
import logging

from tornado.web import RequestHandler

from zoe_api.rest_api.utils import catch_exceptions, get_auth
from zoe_api.api_endpoint import APIEndpoint  # pylint: disable=unused-import

log = logging.getLogger(__name__)

THREAD_POOL = ThreadPoolExecutor(20)


class ServiceAPI(RequestHandler):
    """The Service API endpoint."""

    def initialize(self, **kwargs):
        """Initializes the request handler."""
        self.api_endpoint = kwargs['api_endpoint']  # type: APIEndpoint

    def set_default_headers(self):
        """Set up the headers for enabling CORS."""
        if self.request.headers.get('Origin') is None:
            self.set_header("Access-Control-Allow-Origin", "*")
        else:
            self.set_header("Access-Control-Allow-Origin", self.request.headers.get('Origin'))
        self.set_header("Access-Control-Allow-Credentials", "true")
        self.set_header("Access-Control-Allow-Headers", "x-requested-with, Content-Type, origin, authorization, accept, client-security-token")
        self.set_header("Access-Control-Allow-Methods", "OPTIONS, GET")
        self.set_header("Access-Control-Max-Age", "1000")

    @catch_exceptions
    def options(self, service_id):
        """Needed for CORS."""
        self.set_status(204)
        self.finish()

    @catch_exceptions
    def get(self, service_id):
        """HTTP GET method."""
        uid, role = get_auth(self)

        service = self.api_endpoint.service_by_id(uid, role, service_id)

        self.write(service.serialize())

    def data_received(self, chunk):
        """Not implemented as we do not use stream uploads"""
<<<<<<< HEAD
        pass


class ServiceLogsAPI(RequestHandler):
    """The Service logs API endpoint."""

    def initialize(self, **kwargs):
        """Initializes the request handler."""
        self.api_endpoint = kwargs['api_endpoint']  # type: APIEndpoint
        self.connection_closed = False

    def on_connection_close(self):
        """Tornado callback for clients closing the connection."""
        self.connection_closed = True

    def set_default_headers(self):
        """Set up the headers for enabling CORS."""
        if self.request.headers.get('Origin') is None:
            self.set_header("Access-Control-Allow-Origin", "*")
        else:
            self.set_header("Access-Control-Allow-Origin", self.request.headers.get('Origin'))
        self.set_header("Access-Control-Allow-Credentials", "true")
        self.set_header("Access-Control-Allow-Headers", "x-requested-with, Content-Type, origin, authorization, accept, client-security-token")
        self.set_header("Access-Control-Allow-Methods", "OPTIONS, GET")
        self.set_header("Access-Control-Max-Age", "1000")

    @catch_exceptions
    def options(self):
        """Needed for CORS."""
        self.set_status(204)
        self.finish()

    @catch_exceptions
    @tornado.gen.coroutine
    def get(self, service_id):
        """HTTP GET method."""

        uid, role = get_auth(self)

        log_gen = self.api_endpoint.service_logs(uid, role, service_id, stream=True)

        while True:
            try:
                log_line = yield THREAD_POOL.submit(next, log_gen)
            except StopIteration:
                break

            self.write(log_line)

            try:
                yield self.flush()
            except tornado.iostream.StreamClosedError:
                break

            if self.connection_closed:
                break

        log.debug('Finished log stream for service {}'.format(service_id))
        self.finish()

    def data_received(self, chunk):
        """Not implemented as we do not use stream uploads"""
=======
>>>>>>> 3ef53670
        pass<|MERGE_RESOLUTION|>--- conflicted
+++ resolved
@@ -63,69 +63,4 @@
 
     def data_received(self, chunk):
         """Not implemented as we do not use stream uploads"""
-<<<<<<< HEAD
-        pass
-
-
-class ServiceLogsAPI(RequestHandler):
-    """The Service logs API endpoint."""
-
-    def initialize(self, **kwargs):
-        """Initializes the request handler."""
-        self.api_endpoint = kwargs['api_endpoint']  # type: APIEndpoint
-        self.connection_closed = False
-
-    def on_connection_close(self):
-        """Tornado callback for clients closing the connection."""
-        self.connection_closed = True
-
-    def set_default_headers(self):
-        """Set up the headers for enabling CORS."""
-        if self.request.headers.get('Origin') is None:
-            self.set_header("Access-Control-Allow-Origin", "*")
-        else:
-            self.set_header("Access-Control-Allow-Origin", self.request.headers.get('Origin'))
-        self.set_header("Access-Control-Allow-Credentials", "true")
-        self.set_header("Access-Control-Allow-Headers", "x-requested-with, Content-Type, origin, authorization, accept, client-security-token")
-        self.set_header("Access-Control-Allow-Methods", "OPTIONS, GET")
-        self.set_header("Access-Control-Max-Age", "1000")
-
-    @catch_exceptions
-    def options(self):
-        """Needed for CORS."""
-        self.set_status(204)
-        self.finish()
-
-    @catch_exceptions
-    @tornado.gen.coroutine
-    def get(self, service_id):
-        """HTTP GET method."""
-
-        uid, role = get_auth(self)
-
-        log_gen = self.api_endpoint.service_logs(uid, role, service_id, stream=True)
-
-        while True:
-            try:
-                log_line = yield THREAD_POOL.submit(next, log_gen)
-            except StopIteration:
-                break
-
-            self.write(log_line)
-
-            try:
-                yield self.flush()
-            except tornado.iostream.StreamClosedError:
-                break
-
-            if self.connection_closed:
-                break
-
-        log.debug('Finished log stream for service {}'.format(service_id))
-        self.finish()
-
-    def data_received(self, chunk):
-        """Not implemented as we do not use stream uploads"""
-=======
->>>>>>> 3ef53670
         pass