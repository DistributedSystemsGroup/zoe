# Copyright (c) 2016, Daniele Venzano
#
# Licensed under the Apache License, Version 2.0 (the "License");
# you may not use this file except in compliance with the License.
# You may obtain a copy of the License at
#
#    http://www.apache.org/licenses/LICENSE-2.0
#
# Unless required by applicable law or agreed to in writing, software
# distributed under the License is distributed on an "AS IS" BASIS,
# WITHOUT WARRANTIES OR CONDITIONS OF ANY KIND, either express or
# implied.
# See the License for the specific language governing permissions and
# limitations under the License.

"""The Execution API endpoints."""

from tornado.web import RequestHandler
import tornado.escape

from zoe_api.rest_api.utils import catch_exceptions, get_auth, manage_cors_headers
import zoe_api.exceptions
from zoe_api.api_endpoint import APIEndpoint  # pylint: disable=unused-import


class ExecutionAPI(RequestHandler):
    """The Execution API endpoint."""

    def initialize(self, **kwargs):
        """Initializes the request handler."""
        self.api_endpoint = kwargs['api_endpoint']  # type: APIEndpoint

    def set_default_headers(self):
        """Set up the headers for enabling CORS."""
        manage_cors_headers(self)

    def options(self, execution_id):  # pylint: disable=unused-argument
        """Needed for CORS."""
        self.set_status(204)
        self.finish()

    @catch_exceptions
    def get(self, execution_id):
        """GET a single execution by its ID."""
        uid, role = get_auth(self)

        e = self.api_endpoint.execution_by_id(uid, role, execution_id)

        self.write(e.serialize())

    @catch_exceptions
    def delete(self, execution_id: int):
        """
        Terminate an execution.

        :param execution_id: the execution to be terminated
        """
        uid, role = get_auth(self)

        success, message = self.api_endpoint.execution_terminate(uid, role, execution_id)
        if not success:
            raise zoe_api.exceptions.ZoeRestAPIException(message, 400)

        self.set_status(204)

    def data_received(self, chunk):
        """Not implemented as we do not use stream uploads"""
        pass


class ExecutionDeleteAPI(RequestHandler):
    """The ExecutionDelete API endpoints."""

    def initialize(self, **kwargs):
        """Initializes the request handler."""
        self.api_endpoint = kwargs['api_endpoint']  # type: APIEndpoint

    def set_default_headers(self):
        """Set up the headers for enabling CORS."""
        manage_cors_headers(self)

    @catch_exceptions
    def options(self, execution_id):  # pylint: disable=unused-argument
        """Needed for CORS."""
        self.set_status(204)
        self.finish()

    @catch_exceptions
    def delete(self, execution_id: int):
        """
        Delete an execution.

        :param execution_id: the execution to be deleted
        """
        uid, role = get_auth(self)

        success, message = self.api_endpoint.execution_delete(uid, role, execution_id)
        if not success:
            raise zoe_api.exceptions.ZoeRestAPIException(message, 400)

        self.set_status(204)

    def data_received(self, chunk):
        """Not implemented as we do not use stream uploads"""
        pass


class ExecutionCollectionAPI(RequestHandler):
    """The Execution Collection API endpoints."""

    def initialize(self, **kwargs):
        """Initializes the request handler."""
        self.api_endpoint = kwargs['api_endpoint']  # type: APIEndpoint

    def set_default_headers(self):
        """Set up the headers for enabling CORS."""
        manage_cors_headers(self)

    @catch_exceptions
    def options(self):
        """Needed for CORS."""
        self.set_status(204)
        self.finish()

    @catch_exceptions
    def get(self):
        """
        Returns a list of all active executions.

        Return a list of all executions which have status equal to ..."

        example:  curl -u 'username:password' -X GET -H "Content-Type: application/json" -d '{"status":"terminated"}' http://bf5:8080/api/0.6/execution

        :return:
        """
        uid, role = get_auth(self)

        filt_dict = {}

        try:
            if self.request.body:
                filt_dict = tornado.escape.json_decode(self.request.body)
        except ValueError:
            raise zoe_api.exceptions.ZoeRestAPIException('Error decoding JSON data')

        if 'status' in filt_dict:
            execs = self.api_endpoint.execution_list(uid, role, status=filt_dict['status'])
        else:
            execs = self.api_endpoint.execution_list(uid, role)

        self.write(dict([(e.id, e.serialize()) for e in execs]))

    @catch_exceptions
    def post(self):
        """
        Starts an execution, given an application description. Takes a JSON object.

        :return: the new execution_id
        """
        uid, role = get_auth(self)

        try:
            data = tornado.escape.json_decode(self.request.body)
        except ValueError:
            raise zoe_api.exceptions.ZoeRestAPIException('Error decoding JSON data')

        application_description = data['application']
        exec_name = data['name']

        new_id = self.api_endpoint.execution_start(uid, role, exec_name, application_description)

        self.set_status(201)
        self.write({'execution_id': new_id})

    def data_received(self, chunk):
        """Not implemented as we do not use stream uploads"""
        pass


class ExecutionEndpointsAPI(RequestHandler):
    """The ExecutionEndpoints API endpoint."""

    def initialize(self, **kwargs):
        """Initializes the request handler."""
        self.api_endpoint = kwargs['api_endpoint']  # type: APIEndpoint

    def set_default_headers(self):
        """Set up the headers for enabling CORS."""
        manage_cors_headers(self)

    @catch_exceptions
<<<<<<< HEAD
    def options(self):  # pylint: disable=unused-argument
=======
    def options(self):
>>>>>>> 5776e0f2
        """Needed for CORS."""
        self.set_status(204)
        self.finish()

    @catch_exceptions
    def get(self, execution_id: int):
        """
        Get a list of execution endpoints.

        :param execution_id: the execution to be deleted
        """
        uid, role = get_auth(self)

        execution = self.api_endpoint.execution_by_id(uid, role, execution_id)
        services_, endpoints = self.api_endpoint.execution_endpoints(uid, role, execution)

        self.write({'endpoints': endpoints})

    def data_received(self, chunk):
        """Not implemented as we do not use stream uploads"""
        pass<|MERGE_RESOLUTION|>--- conflicted
+++ resolved
@@ -189,11 +189,7 @@
         manage_cors_headers(self)
 
     @catch_exceptions
-<<<<<<< HEAD
-    def options(self):  # pylint: disable=unused-argument
-=======
     def options(self):
->>>>>>> 5776e0f2
         """Needed for CORS."""
         self.set_status(204)
         self.finish()
