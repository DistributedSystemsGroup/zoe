import { Injectable } from '@angular/core';
import { SoftwareInfo } from '../entities/software-info';
import { Headers, Http } from '@angular/http';
import { Execution } from '../entities/execution';
import { Service } from '../entities/service';
<<<<<<< HEAD
import { Credentials } from '../entities/credentials';
=======
>>>>>>> a6e4d11b
import { ServiceDiscovery } from '../entities/service-discovery';
import { Statistics } from '../entities/statistics';

import { environment } from '../../environments/environment';

import 'rxjs/add/operator/toPromise';
import { StorageService } from './storage.service';

let AUTH_HEADERS: string = 'AUTH_HEADERS';

@Injectable()
export class ApiService {
  private baseUrl = environment.apiEndpoint;

<<<<<<< HEAD
  private userInfoEndpoint = '/userinfo';
  private loginEndpoint = '/login';

=======
>>>>>>> a6e4d11b
  private softwareInfoEndpoint = '/info';
  private executionEndpoint = '/execution';
  private deleteExecutionEndpoint = '/execution/delete';
  private serviceEndpoint = '/service';
  private serviceDiscoveryEndpoint = '/discovery/by_group';
  private statisticsEndpoint = '/statistics/scheduler';

  constructor(
    private http: Http,
    private storageService: StorageService
  ) { }

  private isAuthLDAP(): Boolean {
    return (environment.auth.type == 'ldap')
  }

  private getHeaders(): {[key: string]: any} {
    let options = null;

    if (!this.isAuthLDAP()) {
      options = {headers: this.storageService.getAuthHeader()}
    }

    return options
  }

  isLoginNeeded(): Boolean {
    return (!this.isAuthLDAP() || (!environment.auth.kerberos && !environment.auth.adfs))
  }

  isUserLoggedIn(): Boolean {
<<<<<<< HEAD
    return (this.storageService.getCredentials() != null);
  }
  
  getUserCredentials(): Promise<Credentials> {
    if (environment.auth.type == 'ldap') {
      this.storageService.removeCredentials();

      return this.http.get(this.baseUrl + this.userInfoEndpoint)
          .toPromise()
          .then(response => {
            let credentials = new Credentials().deserialize(response.json());
            this.storageService.setCredentials(credentials);

            return credentials;
          })
          .catch(this.handleError);
    }
=======
    return (this.storageService.getAuthHeader() != null);
>>>>>>> a6e4d11b
  }

  loginHandler(username: string, headers: Headers, response: any): Boolean {
    this.storageService.removeAuthHeader();
<<<<<<< HEAD
    this.storageService.removeCredentials();
=======
    this.storageService.removeUsername();
>>>>>>> a6e4d11b

    if (!response.ok) {
      return false;
    }

    if (response.status === 401) {
      return false;
    }

    if (response.status === 200) {
<<<<<<< HEAD
      let credentials = new Credentials().deserialize(response.json());
      this.storageService.setCredentials(credentials);
      this.storageService.setAuthHeader(headers);
=======
      this.storageService.setAuthHeader(headers);
      this.storageService.setUsername(username);
>>>>>>> a6e4d11b
      return true;
    }

    return false;
  }

  login(username: string, password: string): Promise<Boolean> {
    let headers = new Headers();
    headers.append('Authorization', 'Basic ' +
      btoa(username + ':' + password));

    let endpoint: string
    if (this.isAuthLDAP())
      endpoint = this.baseUrl + this.userInfoEndpoint
    else
      endpoint = this.baseUrl + this.loginEndpoint

    return this.http.get(endpoint, { headers: headers })
      .toPromise()
      .then(response => this.loginHandler(username, headers, response))
      .catch(this.handleError);
  }

  getSoftwareInfo(): Promise<SoftwareInfo> {
    let endpoint: string = this.baseUrl + this.softwareInfoEndpoint;

    return this.http.get(endpoint)
      .toPromise()
      .then(response => new SoftwareInfo().deserialize(response.json()))
      .catch(this.handleError);
  }

  getExecutionDetails(id: string): Promise<Execution> {
    let endpoint: string = this.baseUrl + this.executionEndpoint + '/' + id;

    return this.http.get(endpoint, this.getHeaders())
      .toPromise()
      .then(response => new Execution().deserialize(response.json()))
      .catch(this.handleError);
  }

  terminateExecution(id: string): Promise<Boolean> {
    let endpoint: string = this.baseUrl + this.executionEndpoint + '/' + id;

    return this.http.delete(endpoint, this.getHeaders())
      .toPromise()
      .then(response => Boolean(response.status === 204))
      .catch(this.handleError);
  }

  deleteExecution(id: string): Promise<Boolean> {
    let endpoint: string = this.baseUrl + this.deleteExecutionEndpoint + '/' + id;

    return this.http.delete(endpoint, this.getHeaders())
      .toPromise()
      .then(response => Boolean(response.status === 204))
      .catch(this.handleError);
  }

  getAllExecutions(): Promise<Execution[]> {
    let endpoint: string = this.baseUrl + this.executionEndpoint;

    return this.http.get(endpoint, this.getHeaders())
      .toPromise()
      .then(response => {
        let executionsList: Execution[] = [];

        Object.keys(response.json()).forEach(key => {
          executionsList.push(new Execution().deserialize(response.json()[key]));
        });
        return executionsList;
      })
      .catch(this.handleError);
  }

  startExecution(name: string, application: Object): Promise<number> {
    let endpoint: string = this.baseUrl + this.executionEndpoint;

    let jsonData = {
      'name': name,
      'application': application
    };

    return this.http.post(endpoint, JSON.stringify(jsonData), this.getHeaders())
      .toPromise()
      .then(response => response.json().execution_id)
      .catch(this.handleError);
  }

  getServiceDetails(id: string): Promise<Service> {
    let endpoint: string = this.baseUrl + this.serviceEndpoint + '/' + id;

    return this.http.get(endpoint, this.getHeaders())
      .toPromise()
      .then(response => new Service().deserialize(response.json()))
      .catch(this.handleError);
  }

  discoverServices(executionId: string, serviceType: string): Promise<ServiceDiscovery> {
    let endpoint: string = this.baseUrl + this.serviceDiscoveryEndpoint + '/' + executionId + '/' + serviceType;

    return this.http.get(endpoint)
      .toPromise()
      .then(response => new ServiceDiscovery().deserialize(response.json()))
      .catch(this.handleError);
  }

  getStatistics(): Promise<Statistics> {
    let endpoint: string = this.baseUrl + this.statisticsEndpoint;

    return this.http.get(endpoint)
      .toPromise()
      .then(response => new Statistics().deserialize(response.json()))
      .catch(this.handleError);
  }

  private handleError(error: any): Promise<any> {
    if (!environment.production) {
      console.error('An error occurred', error); // for demo purposes only
    }
    return Promise.reject(error.message || error);
  }
}

export class ApiServiceStub extends ApiService {
  private isLoggedIn: Boolean;
  private loginResult: Boolean;
  private softwareInfo: SoftwareInfo;
  private execution: Execution;
  private terminateExecutionResult: Boolean;
  private deleteExecutionResult: Boolean;
  private allExecutions: Execution[];
  private startExecutionResult: number;
  private service: Service;
  private serviceDiscovery: ServiceDiscovery;
  private statistics: Statistics;
  
  constructor(
      isLoggedIn: Boolean,
      loginResult: Boolean,
      softwareInfo: SoftwareInfo,
      execution: Execution,
      terminateExecutionResult: Boolean,
      deleteExecutionResult: Boolean,
      allExecutions: Execution[],
      startExecutionResult: number,
      service: Service,
      serviceDiscovery: ServiceDiscovery,
      statistics: Statistics
  ) {
    super(null, null);

    this.isLoggedIn = isLoggedIn;
    this.loginResult = loginResult;
    this.softwareInfo = softwareInfo;
    this.execution = execution;
    this.terminateExecutionResult = terminateExecutionResult;
    this.deleteExecutionResult = deleteExecutionResult;
    this.allExecutions = allExecutions;
    this.startExecutionResult = startExecutionResult;
    this.service = service;
    this.serviceDiscovery = serviceDiscovery;
    this.statistics = statistics;
  }

  isUserLoggedIn(): Boolean {
    return this.isLoggedIn;
  }

  login(username: string, password: string): Promise<Boolean> {
    return Promise.resolve(this.loginResult);
  }

  getSoftwareInfo(): Promise<SoftwareInfo> {
    return Promise.resolve(this.softwareInfo);
  }

  getExecutionDetails(id: string): Promise<Execution> {
    return Promise.resolve(this.execution);
  }

  terminateExecution(id: string): Promise<Boolean> {
    return Promise.resolve(this.terminateExecutionResult);
  }

  deleteExecution(id: string): Promise<Boolean> {
    return Promise.resolve(this.deleteExecutionResult);
  }

  getAllExecutions(): Promise<Execution[]> {
    return Promise.resolve(this.allExecutions);
  }

  startExecution(name: string, application: Object): Promise<number> {
    return Promise.resolve(this.startExecutionResult);
  }

  getServiceDetails(id: string): Promise<Service> {
    return Promise.resolve(this.service);
  }

  discoverServices(executionId: string, serviceType: string): Promise<ServiceDiscovery> {
    return Promise.resolve(this.serviceDiscovery);
  }

  getStatistics(): Promise<Statistics> {
    return Promise.resolve(this.statistics);
  }
}<|MERGE_RESOLUTION|>--- conflicted
+++ resolved
@@ -3,10 +3,7 @@
 import { Headers, Http } from '@angular/http';
 import { Execution } from '../entities/execution';
 import { Service } from '../entities/service';
-<<<<<<< HEAD
 import { Credentials } from '../entities/credentials';
-=======
->>>>>>> a6e4d11b
 import { ServiceDiscovery } from '../entities/service-discovery';
 import { Statistics } from '../entities/statistics';
 
@@ -21,12 +18,9 @@
 export class ApiService {
   private baseUrl = environment.apiEndpoint;
 
-<<<<<<< HEAD
   private userInfoEndpoint = '/userinfo';
   private loginEndpoint = '/login';
 
-=======
->>>>>>> a6e4d11b
   private softwareInfoEndpoint = '/info';
   private executionEndpoint = '/execution';
   private deleteExecutionEndpoint = '/execution/delete';
@@ -58,12 +52,11 @@
   }
 
   isUserLoggedIn(): Boolean {
-<<<<<<< HEAD
     return (this.storageService.getCredentials() != null);
   }
   
   getUserCredentials(): Promise<Credentials> {
-    if (environment.auth.type == 'ldap') {
+    if (this.isAuthLDAP()) {
       this.storageService.removeCredentials();
 
       return this.http.get(this.baseUrl + this.userInfoEndpoint)
@@ -76,18 +69,13 @@
           })
           .catch(this.handleError);
     }
-=======
     return (this.storageService.getAuthHeader() != null);
->>>>>>> a6e4d11b
   }
 
   loginHandler(username: string, headers: Headers, response: any): Boolean {
     this.storageService.removeAuthHeader();
-<<<<<<< HEAD
     this.storageService.removeCredentials();
-=======
     this.storageService.removeUsername();
->>>>>>> a6e4d11b
 
     if (!response.ok) {
       return false;
@@ -98,14 +86,9 @@
     }
 
     if (response.status === 200) {
-<<<<<<< HEAD
       let credentials = new Credentials().deserialize(response.json());
       this.storageService.setCredentials(credentials);
       this.storageService.setAuthHeader(headers);
-=======
-      this.storageService.setAuthHeader(headers);
-      this.storageService.setUsername(username);
->>>>>>> a6e4d11b
       return true;
     }
 
@@ -228,90 +211,4 @@
     }
     return Promise.reject(error.message || error);
   }
-}
-
-export class ApiServiceStub extends ApiService {
-  private isLoggedIn: Boolean;
-  private loginResult: Boolean;
-  private softwareInfo: SoftwareInfo;
-  private execution: Execution;
-  private terminateExecutionResult: Boolean;
-  private deleteExecutionResult: Boolean;
-  private allExecutions: Execution[];
-  private startExecutionResult: number;
-  private service: Service;
-  private serviceDiscovery: ServiceDiscovery;
-  private statistics: Statistics;
-  
-  constructor(
-      isLoggedIn: Boolean,
-      loginResult: Boolean,
-      softwareInfo: SoftwareInfo,
-      execution: Execution,
-      terminateExecutionResult: Boolean,
-      deleteExecutionResult: Boolean,
-      allExecutions: Execution[],
-      startExecutionResult: number,
-      service: Service,
-      serviceDiscovery: ServiceDiscovery,
-      statistics: Statistics
-  ) {
-    super(null, null);
-
-    this.isLoggedIn = isLoggedIn;
-    this.loginResult = loginResult;
-    this.softwareInfo = softwareInfo;
-    this.execution = execution;
-    this.terminateExecutionResult = terminateExecutionResult;
-    this.deleteExecutionResult = deleteExecutionResult;
-    this.allExecutions = allExecutions;
-    this.startExecutionResult = startExecutionResult;
-    this.service = service;
-    this.serviceDiscovery = serviceDiscovery;
-    this.statistics = statistics;
-  }
-
-  isUserLoggedIn(): Boolean {
-    return this.isLoggedIn;
-  }
-
-  login(username: string, password: string): Promise<Boolean> {
-    return Promise.resolve(this.loginResult);
-  }
-
-  getSoftwareInfo(): Promise<SoftwareInfo> {
-    return Promise.resolve(this.softwareInfo);
-  }
-
-  getExecutionDetails(id: string): Promise<Execution> {
-    return Promise.resolve(this.execution);
-  }
-
-  terminateExecution(id: string): Promise<Boolean> {
-    return Promise.resolve(this.terminateExecutionResult);
-  }
-
-  deleteExecution(id: string): Promise<Boolean> {
-    return Promise.resolve(this.deleteExecutionResult);
-  }
-
-  getAllExecutions(): Promise<Execution[]> {
-    return Promise.resolve(this.allExecutions);
-  }
-
-  startExecution(name: string, application: Object): Promise<number> {
-    return Promise.resolve(this.startExecutionResult);
-  }
-
-  getServiceDetails(id: string): Promise<Service> {
-    return Promise.resolve(this.service);
-  }
-
-  discoverServices(executionId: string, serviceType: string): Promise<ServiceDiscovery> {
-    return Promise.resolve(this.serviceDiscovery);
-  }
-
-  getStatistics(): Promise<Statistics> {
-    return Promise.resolve(this.statistics);
-  }
 }