# Copyright (c) 2016, Daniele Venzano
#
# Licensed under the Apache License, Version 2.0 (the "License");
# you may not use this file except in compliance with the License.
# You may obtain a copy of the License at
#
#    http://www.apache.org/licenses/LICENSE-2.0
#
# Unless required by applicable law or agreed to in writing, software
# distributed under the License is distributed on an "AS IS" BASIS,
# WITHOUT WARRANTIES OR CONDITIONS OF ANY KIND, either express or
# implied.
# See the License for the specific language governing permissions and
# limitations under the License.

"""Interface to the low-level Docker API."""

import time
import logging
from typing import Iterable, Callable, Dict, Any

import humanfriendly

try:
    from consul import Consul
except ImportError:
    Consul = None

try:
    from kazoo.client import KazooClient
except ImportError:
    KazooClient = None

import docker
import docker.tls
import docker.errors
import docker.utils
import docker.models.containers

import requests.packages

from zoe_lib.config import get_conf
from zoe_lib.state import Service
from zoe_master.stats import ClusterStats, NodeStats
from zoe_master.backends.service_instance import ServiceInstance
from zoe_master.exceptions import ZoeException, ZoeNotEnoughResourcesException

log = logging.getLogger(__name__)

try:
    docker.DockerClient()
except AttributeError:
    log.error('Docker package does not have the DockerClient attribute')
    raise ImportError('Wrong Docker library version')


def zookeeper_swarm(zk_server_list: str, path='/docker') -> str:
    """
    Given a Zookeeper server list, find the currently active Swarm master.
    :param zk_server_list: Zookeeper server list
    :param path: Swarm path in Zookeeper
    :return: Swarm master connection string
    """
    path += '/docker/swarm/leader'
    zk_client = KazooClient(hosts=zk_server_list)
    zk_client.start()
    master, stat_ = zk_client.get(path)
    zk_client.stop()
    return master.decode('utf-8')


def consul_swarm(consul_ip: str) -> str:
    """
    Using consul as discovery service, find the currently active Swarm master.
    :param consul_ip: consul ip address
    :return: Swarm master connection string
    """
    leader_key = 'docker/swarm/leader'
    consul_client = Consul(consul_ip)
    key_val = consul_client.kv.get(leader_key)
    master = key_val[1]['Value']
    return master.decode('utf-8')


class SwarmClient:
    """The Swarm client class that wraps the Docker API."""
    def __init__(self) -> None:
        url = get_conf().backend_swarm_url
        tls = False
        if 'zk://' in url:
            if KazooClient is None:
                raise ZoeException('ZooKeeper URL for Swarm, but the kazoo package is not installed')
            url = url[len('zk://'):]
            manager = zookeeper_swarm(url, get_conf().backend_swarm_zk_path)
        elif 'consul://' in url:
            if Consul is None:
                raise ZoeException('Consul URL for Swarm, but the consul package is not installed')
            url = url[len('consul://'):]
            manager = consul_swarm(url)
        elif 'http://' in url:
            manager = url
        elif 'https://' in url:
            tls = docker.tls.TLSConfig(client_cert=(get_conf().backend_swarm_tls_cert, get_conf().backend_swarm_tls_key), verify=get_conf().backend_swarm_tls_ca)
            manager = url
        else:
            raise ZoeException('Unsupported URL scheme for Swarm')
        self.cli = docker.DockerClient(base_url=manager, version="auto", tls=tls)

    def info(self) -> ClusterStats:
        """Retrieve Swarm statistics. The Docker API returns a mess difficult to parse."""
        info = self.cli.info()
        pl_status = ClusterStats()
        pl_status.container_count = info["Containers"]
        pl_status.memory_total = info["MemTotal"]
        pl_status.cores_total = info["NCPU"]

        # SystemStatus is a list...
        idx = 0  # Role, skip
        idx += 1
        assert 'Strategy' in info["SystemStatus"][idx][0]
        pl_status.placement_strategy = info["SystemStatus"][idx][1]
        idx += 1
        assert 'Filters' in info["SystemStatus"][idx][0]
        pl_status.active_filters = [x.strip() for x in info["SystemStatus"][idx][1].split(", ")]
        idx += 1
        assert 'Nodes' in info["SystemStatus"][idx][0]
        node_count = int(info["SystemStatus"][idx][1])
        idx += 1  # At index 4 the nodes begin
        for node in range(node_count):
            idx2 = 0
            node_stats = NodeStats(info["SystemStatus"][idx + node][0].strip())
            node_stats.docker_endpoint = info["SystemStatus"][idx + node][1]
            idx2 += 1  # ID, skip
            idx2 += 1  # Status
            node_stats.status = info["SystemStatus"][idx + node + idx2][1]
            idx2 += 1  # Containers
            node_stats.container_count = int(info["SystemStatus"][idx + node + idx2][1].split(' ')[0])
            idx2 += 1  # CPUs
            node_stats.cores_reserved = int(info["SystemStatus"][idx + node + idx2][1].split(' / ')[0])
            node_stats.cores_total = int(info["SystemStatus"][idx + node + idx2][1].split(' / ')[1])
            idx2 += 1  # Memory
            node_stats.memory_reserved = info["SystemStatus"][idx + node + idx2][1].split(' / ')[0]
            node_stats.memory_total = info["SystemStatus"][idx + node + idx2][1].split(' / ')[1]
            idx2 += 1  # Labels
            node_stats.labels = info["SystemStatus"][idx + node + idx2][1].split(', ')
            idx2 += 1  # Last update
            node_stats.last_update = info["SystemStatus"][idx + node + idx2][1]
            idx2 += 1  # Docker version
            node_stats.server_version = info["SystemStatus"][idx + node + idx2][1]

            node_stats.memory_reserved = humanfriendly.parse_size(node_stats.memory_reserved)
            node_stats.memory_total = humanfriendly.parse_size(node_stats.memory_total)

            pl_status.nodes.append(node_stats)
            idx += idx2
        pl_status.timestamp = time.time()
        return pl_status

    def spawn_container(self, service_instance: ServiceInstance) -> Dict[str, Any]:
        """Create and start a new container."""
        cont = None
        port_bindings = {}  # type: Dict[str, Any]
        for port in service_instance.ports:
            port_bindings[str(port.number) + '/' + port.proto] = None

        environment = {}
        for name, value in service_instance.environment:
            environment[name] = value

        volumes = {}
        for volume in service_instance.volumes:
            if volume.type != "host_directory":
                log.error('Swarm backend does not support volume type {}'.format(volume.type))
            volumes[volume.path] = {'bind': volume.mount_point, 'mode': "ro" if volume.readonly else "rw"}

        if service_instance.memory_limit is not None:
            mem_limit = service_instance.memory_limit.max
        else:
            mem_limit = 0
        # Swarm backend does not support cores in a consistent way, see https://github.com/docker/swarm/issues/475

        try:
            cont = self.cli.containers.run(image=service_instance.image_name,
                                           command=service_instance.command,
                                           detach=True,
                                           environment=environment,
                                           hostname=service_instance.hostname,
                                           labels=service_instance.labels,
<<<<<<< HEAD
                                           mem_limit=service_instance.memory_limit,
                                           memswap_limit=service_instance.memory_limit,
=======
                                           log_config=log_config,
                                           mem_limit=mem_limit,
                                           memswap_limit=0,
>>>>>>> e9239ee3
                                           name=service_instance.name,
                                           networks=[get_conf().overlay_network_name],
                                           network_disabled=False,
                                           network_mode=get_conf().overlay_network_name,
                                           ports=port_bindings,
                                           volumes=volumes)
        except docker.errors.ImageNotFound:
            raise ZoeException(message='Image not found')
        except docker.errors.APIError as e:
            if cont is not None:
                cont.remove(force=True)
            if e.explanation == b'no resources available to schedule container':
                raise ZoeNotEnoughResourcesException(message=e.explanation.decode('utf-8'))
            else:
                raise ZoeException(message=e.explanation.decode('utf-8'))
        except Exception as e:
            if cont is not None:
                cont.remove(force=True)
            raise ZoeException(str(e))

        cont = self.cli.containers.get(cont.id)
        return self._container_summary(cont)

    def _container_summary(self, container: docker.models.containers.Container):
        """Translate a docker-specific container object into a simple dictionary."""
        info = {
            "id": container.id,
            "ip_address": {},
            "name": container.name,
            'host': container.attrs['Node']['Name'],
            'labels': container.attrs['Config']['Labels']
        }  # type: Dict[str, Any]

        for net in container.attrs["NetworkSettings"]["Networks"]:
            if len(container.attrs["NetworkSettings"]["Networks"][net]['IPAddress']) > 0:
                info["ip_address"][net] = container.attrs["NetworkSettings"]["Networks"][net]['IPAddress']
            else:
                info["ip_address"][net] = None

        if container.status == 'running' or container.status == 'restarting':
            info["state"] = Service.BACKEND_START_STATUS
            info["running"] = True
        elif container.status == 'paused' or container.status == 'exited':
            info["state"] = Service.BACKEND_DIE_STATUS
            info["running"] = False
        elif container.status == 'OOMKilled':
            info["state"] = Service.BACKEND_OOM_STATUS
            info["running"] = False
        elif container.status == 'created':
            info["state"] = Service.BACKEND_CREATE_STATUS
            info["running"] = False
        else:
            log.error('Unknown container status: {}'.format(container.status))
            info["state"] = Service.BACKEND_UNDEFINED_STATUS
            info["running"] = False

        info['ports'] = {}
        if container.attrs['NetworkSettings']['Ports'] is not None:
            for port in container.attrs['NetworkSettings']['Ports']:
                if container.attrs['NetworkSettings']['Ports'][port] is not None:
                    mapping = (
                        container.attrs['NetworkSettings']['Ports'][port][0]['HostIp'],
                        container.attrs['NetworkSettings']['Ports'][port][0]['HostPort']
                    )
                    info['ports'][port] = mapping
                else:
                    info['ports'][port] = None

        return info

    def inspect_container(self, docker_id: str) -> Dict[str, Any]:
        """Retrieve information about a running container."""
        try:
            cont = self.cli.container.get(docker_id)
        except Exception as e:
            raise ZoeException(str(e))
        return self._container_summary(cont)

    def terminate_container(self, docker_id: str, delete=False) -> None:
        """
        Terminate a container.

        :param docker_id: The container to terminate
        :type docker_id: str
        :param delete: If True, also delete the container files
        :type delete: bool
        :return: None
        """
        try:
            cont = self.cli.containers.get(docker_id)
        except docker.errors.NotFound:
            return

        cont.stop(timeout=5)
        if delete:
            cont.remove(force=True)

    def event_listener(self, callback: Callable[[str], bool]) -> None:
        """An infinite loop that listens for events from Swarm."""
        event_gen = self.cli.events(decode=True)
        while True:
            try:
                event = next(event_gen)
            except requests.packages.urllib3.exceptions.ProtocolError:
                log.warning('Docker closed event connection, retrying...')
                event_gen = self.cli.events(decode=True)
                continue

            try:
                res = callback(event)
            except Exception:
                log.exception('Uncaught exception in swarm event callback')
                log.warning('event was: {}'.format(event))
                continue
            if not res:
                break

    def list(self, only_label=None) -> Iterable[dict]:
        """
        List running or defined containers.

        :param only_label: filter containers with only a certain label
        :return: a list of containers
        """
        try:
            ret = self.cli.containers.list(all=True)
        except docker.errors.APIError as ex:
            raise ZoeException(str(ex))
        conts = []
        for cont_info in ret:
            match = True
            for key, value in only_label.items():
                if key not in cont_info.attrs['Config']['Labels']:
                    match = False
                    break
                if cont_info.attrs['Config']['Labels'][key] != value:
                    match = False
                    break
            if match:
                conts.append(self._container_summary(cont_info))

        return conts

    def logs(self, docker_id: str, stream: bool, follow=None):
        """
        Retrieves the logs of the selected container.

        :param docker_id:
        :param stream:
        :param follow:
        :return:
        """
        try:
            cont = self.cli.containers.get(docker_id)
        except (docker.errors.NotFound, docker.errors.APIError):
            return None

        try:
            return cont.logs(docker_id, stdout=True, stderr=True, follow=follow, stream=stream, timestamps=True, tail='all')
        except docker.errors.APIError:
            return None<|MERGE_RESOLUTION|>--- conflicted
+++ resolved
@@ -186,14 +186,8 @@
                                            environment=environment,
                                            hostname=service_instance.hostname,
                                            labels=service_instance.labels,
-<<<<<<< HEAD
-                                           mem_limit=service_instance.memory_limit,
-                                           memswap_limit=service_instance.memory_limit,
-=======
-                                           log_config=log_config,
                                            mem_limit=mem_limit,
                                            memswap_limit=0,
->>>>>>> e9239ee3
                                            name=service_instance.name,
                                            networks=[get_conf().overlay_network_name],
                                            network_disabled=False,
