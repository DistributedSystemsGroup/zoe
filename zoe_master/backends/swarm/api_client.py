# Copyright (c) 2016, Daniele Venzano
#
# Licensed under the Apache License, Version 2.0 (the "License");
# you may not use this file except in compliance with the License.
# You may obtain a copy of the License at
#
#    http://www.apache.org/licenses/LICENSE-2.0
#
# Unless required by applicable law or agreed to in writing, software
# distributed under the License is distributed on an "AS IS" BASIS,
# WITHOUT WARRANTIES OR CONDITIONS OF ANY KIND, either express or
# implied.
# See the License for the specific language governing permissions and
# limitations under the License.

"""Interface to the low-level Docker API."""

import time
import logging
from typing import Iterable, Callable, Dict, Any

import humanfriendly

try:
    from consul import Consul
except ImportError:
    Consul = None

try:
    from kazoo.client import KazooClient
except ImportError:
    KazooClient = None

import docker
import docker.tls
import docker.errors
import docker.utils
import docker.models.containers

import requests.exceptions

from zoe_lib.config import get_conf
from zoe_lib.state import Service, VolumeDescriptionHostPath
from zoe_master.stats import ClusterStats, NodeStats
from zoe_master.backends.service_instance import ServiceInstance
from zoe_master.exceptions import ZoeException, ZoeNotEnoughResourcesException

log = logging.getLogger(__name__)

try:
    docker.DockerClient()
except AttributeError:
    log.error('Docker package does not have the DockerClient attribute')
    raise ImportError('Wrong Docker library version')


def zookeeper_swarm(zk_server_list: str, path='/docker') -> str:
    """
    Given a Zookeeper server list, find the currently active Swarm master.
    :param zk_server_list: Zookeeper server list
    :param path: Swarm path in Zookeeper
    :return: Swarm master connection string
    """
    path += '/docker/swarm/leader'
    zk_client = KazooClient(hosts=zk_server_list)
    zk_client.start()
    master, stat_ = zk_client.get(path)
    zk_client.stop()
    return master.decode('utf-8')


def consul_swarm(consul_ip: str) -> str:
    """
    Using consul as discovery service, find the currently active Swarm master.
    :param consul_ip: consul ip address
    :return: Swarm master connection string
    """
    leader_key = 'docker/swarm/leader'
    consul_client = Consul(consul_ip)
    key_val = consul_client.kv.get(leader_key)
    master = key_val[1]['Value']
    return master.decode('utf-8')


class SwarmClient:
    """The Swarm client class that wraps the Docker API."""
    def __init__(self) -> None:
        url = get_conf().backend_swarm_url
        tls = False
        if 'zk://' in url:
            if KazooClient is None:
                raise ZoeException('ZooKeeper URL for Swarm, but the kazoo package is not installed')
            url = url[len('zk://'):]
            manager = zookeeper_swarm(url, get_conf().backend_swarm_zk_path)
        elif 'consul://' in url:
            if Consul is None:
                raise ZoeException('Consul URL for Swarm, but the consul package is not installed')
            url = url[len('consul://'):]
            manager = consul_swarm(url)
        elif 'http://' in url:
            manager = url
        elif 'https://' in url:
            tls = docker.tls.TLSConfig(client_cert=(get_conf().backend_swarm_tls_cert, get_conf().backend_swarm_tls_key), verify=get_conf().backend_swarm_tls_ca)
            manager = url
        else:
            raise ZoeException('Unsupported URL scheme for Swarm')
        self.cli = docker.DockerClient(base_url=manager, version="auto", tls=tls)

    def info(self) -> ClusterStats:
        """Retrieve Swarm statistics. The Docker API returns a mess difficult to parse."""
        info = self.cli.info()
        pl_status = ClusterStats()
        pl_status.container_count = info["Containers"]
        pl_status.memory_total = info["MemTotal"]
        pl_status.cores_total = info["NCPU"]

        # SystemStatus is a list...
        idx = 0  # Role, skip
        idx += 1
        assert 'Strategy' in info["SystemStatus"][idx][0]
        pl_status.placement_strategy = info["SystemStatus"][idx][1]
        idx += 1
        assert 'Filters' in info["SystemStatus"][idx][0]
        pl_status.active_filters = [x.strip() for x in info["SystemStatus"][idx][1].split(", ")]
        idx += 1
        assert 'Nodes' in info["SystemStatus"][idx][0]
        node_count = int(info["SystemStatus"][idx][1])
        idx += 1  # At index 4 the nodes begin
        for node in range(node_count):
            idx2 = 0
            node_stats = NodeStats(info["SystemStatus"][idx + node][0].strip())
            node_stats.docker_endpoint = info["SystemStatus"][idx + node][1]
            idx2 += 1  # ID, skip
            idx2 += 1  # Status
            node_stats.status = info["SystemStatus"][idx + node + idx2][1]
            idx2 += 1  # Containers
            node_stats.container_count = int(info["SystemStatus"][idx + node + idx2][1].split(' ')[0])
            idx2 += 1  # CPUs
            node_stats.cores_reserved = int(info["SystemStatus"][idx + node + idx2][1].split(' / ')[0])
            node_stats.cores_total = int(info["SystemStatus"][idx + node + idx2][1].split(' / ')[1])
            idx2 += 1  # Memory
            node_stats.memory_reserved = info["SystemStatus"][idx + node + idx2][1].split(' / ')[0]
            node_stats.memory_total = info["SystemStatus"][idx + node + idx2][1].split(' / ')[1]
            idx2 += 1  # Labels
            node_stats.labels = info["SystemStatus"][idx + node + idx2][1].split(', ')
            idx2 += 1  # Last update
            node_stats.last_update = info["SystemStatus"][idx + node + idx2][1]
            idx2 += 1  # Docker version
            node_stats.server_version = info["SystemStatus"][idx + node + idx2][1]

            node_stats.memory_reserved = humanfriendly.parse_size(node_stats.memory_reserved)
            node_stats.memory_total = humanfriendly.parse_size(node_stats.memory_total)

            pl_status.nodes.append(node_stats)
            idx += idx2
        pl_status.timestamp = time.time()
        return pl_status

    def spawn_container(self, service_instance: ServiceInstance) -> Dict[str, Any]:
        """Create and start a new container."""
        cont = None
        port_bindings = {}  # type: Dict[str, Any]
        for port in service_instance.ports:
            port_bindings[str(port.number) + '/' + port.proto] = None

        environment = {}
        for name, value in service_instance.environment:
            environment[name] = value

        volumes = {}
        for volume in service_instance.volumes:
            if volume.type == "host_directory":
                assert isinstance(volume, VolumeDescriptionHostPath)
                volumes[volume.path] = {'bind': volume.mount_point, 'mode': ("ro" if volume.readonly else "rw")}
            else:
                log.error('Swarm backend does not support volume type {}'.format(volume.type))
<<<<<<< HEAD
            volumes[volume.path] = {'bind': volume.mount_point, 'mode': "ro" if volume.readonly else "rw"}
=======
>>>>>>> 5c85f83d

        if service_instance.memory_limit is not None:
            mem_limit = service_instance.memory_limit.max
        else:
            mem_limit = 0
        # Swarm backend does not support cores in a consistent way, see https://github.com/docker/swarm/issues/475

        try:
            cont = self.cli.containers.run(image=service_instance.image_name,
                                           command=service_instance.command,
                                           detach=True,
                                           environment=environment,
                                           hostname=service_instance.hostname,
                                           labels=service_instance.labels,
                                           mem_limit=mem_limit,
                                           memswap_limit=0,
                                           name=service_instance.name,
                                           networks=[get_conf().overlay_network_name],
                                           network_disabled=False,
                                           network_mode=get_conf().overlay_network_name,
                                           ports=port_bindings,
                                           volumes=volumes)
        except docker.errors.ImageNotFound:
            raise ZoeException(message='Image not found')
        except docker.errors.APIError as e:
            if cont is not None:
                cont.remove(force=True)
            if e.explanation == b'no resources available to schedule container':
                raise ZoeNotEnoughResourcesException(message=e.explanation.decode('utf-8'))
            else:
                raise ZoeException(message=e.explanation.decode('utf-8'))
        except Exception as e:
            if cont is not None:
                cont.remove(force=True)
            raise ZoeException(str(e))

        cont = self.cli.containers.get(cont.id)
        return self._container_summary(cont)

    def _container_summary(self, container: docker.models.containers.Container):
        """Translate a docker-specific container object into a simple dictionary."""
        info = {
            "id": container.id,
            "ip_address": {},
            "name": container.name,
            'host': container.attrs['Node']['Name'],
            'labels': container.attrs['Config']['Labels']
        }  # type: Dict[str, Any]

        for net in container.attrs["NetworkSettings"]["Networks"]:
            if len(container.attrs["NetworkSettings"]["Networks"][net]['IPAddress']) > 0:
                info["ip_address"][net] = container.attrs["NetworkSettings"]["Networks"][net]['IPAddress']
            else:
                info["ip_address"][net] = None

        if container.status == 'running' or container.status == 'restarting':
            info["state"] = Service.BACKEND_START_STATUS
            info["running"] = True
        elif container.status == 'paused' or container.status == 'exited':
            info["state"] = Service.BACKEND_DIE_STATUS
            info["running"] = False
        elif container.status == 'OOMKilled':
            info["state"] = Service.BACKEND_OOM_STATUS
            info["running"] = False
        elif container.status == 'created':
            info["state"] = Service.BACKEND_CREATE_STATUS
            info["running"] = False
        else:
            log.error('Unknown container status: {}'.format(container.status))
            info["state"] = Service.BACKEND_UNDEFINED_STATUS
            info["running"] = False

        info['ports'] = {}
        if container.attrs['NetworkSettings']['Ports'] is not None:
            for port in container.attrs['NetworkSettings']['Ports']:
                if container.attrs['NetworkSettings']['Ports'][port] is not None:
                    mapping = (
                        container.attrs['NetworkSettings']['Ports'][port][0]['HostIp'],
                        container.attrs['NetworkSettings']['Ports'][port][0]['HostPort']
                    )
                    info['ports'][port] = mapping
                else:
                    info['ports'][port] = None

        return info

    def inspect_container(self, docker_id: str) -> Dict[str, Any]:
        """Retrieve information about a running container."""
        try:
            cont = self.cli.container.get(docker_id)
        except Exception as e:
            raise ZoeException(str(e))
        return self._container_summary(cont)

    def terminate_container(self, docker_id: str, delete=False) -> None:
        """
        Terminate a container.

        :param docker_id: The container to terminate
        :type docker_id: str
        :param delete: If True, also delete the container files
        :type delete: bool
        :return: None
        """
        try:
            cont = self.cli.containers.get(docker_id)
        except docker.errors.NotFound:
            return

        cont.stop(timeout=5)
        if delete:
            cont.remove(force=True)

    def event_listener(self, callback: Callable[[str], bool]) -> None:
        """An infinite loop that listens for events from Swarm."""
        event_gen = self.cli.events(decode=True)
        while True:
            try:
                event = next(event_gen)
            except requests.exceptions.RequestException:
                log.warning('Docker closed event connection, retrying...')
                event_gen = self.cli.events(decode=True)
                continue

            try:
                res = callback(event)
            except Exception:
                log.exception('Uncaught exception in swarm event callback')
                log.warning('event was: {}'.format(event))
                continue
            if not res:
                break

    def list(self, only_label=None) -> Iterable[dict]:
        """
        List running or defined containers.

        :param only_label: filter containers with only a certain label
        :return: a list of containers
        """
        try:
            ret = self.cli.containers.list(all=True)
        except docker.errors.APIError as ex:
            raise ZoeException(str(ex))
        conts = []
        for cont_info in ret:
            match = True
            for key, value in only_label.items():
                if key not in cont_info.attrs['Config']['Labels']:
                    match = False
                    break
                if cont_info.attrs['Config']['Labels'][key] != value:
                    match = False
                    break
            if match:
                conts.append(self._container_summary(cont_info))

        return conts

    def logs(self, docker_id: str, stream: bool, follow=None):
        """
        Retrieves the logs of the selected container.

        :param docker_id:
        :param stream:
        :param follow:
        :return:
        """
        try:
            cont = self.cli.containers.get(docker_id)
        except (docker.errors.NotFound, docker.errors.APIError):
            return None

        try:
            return cont.logs(docker_id, stdout=True, stderr=True, follow=follow, stream=stream, timestamps=True, tail='all')
        except docker.errors.APIError:
            return None<|MERGE_RESOLUTION|>--- conflicted
+++ resolved
@@ -174,10 +174,6 @@
                 volumes[volume.path] = {'bind': volume.mount_point, 'mode': ("ro" if volume.readonly else "rw")}
             else:
                 log.error('Swarm backend does not support volume type {}'.format(volume.type))
-<<<<<<< HEAD
-            volumes[volume.path] = {'bind': volume.mount_point, 'mode': "ro" if volume.readonly else "rw"}
-=======
->>>>>>> 5c85f83d
 
         if service_instance.memory_limit is not None:
             mem_limit = service_instance.memory_limit.max
