# Copyright (c) 2017, Daniele Venzano
#
# Licensed under the Apache License, Version 2.0 (the "License");
# you may not use this file except in compliance with the License.
# You may obtain a copy of the License at
#
#    http://www.apache.org/licenses/LICENSE-2.0
#
# Unless required by applicable law or agreed to in writing, software
# distributed under the License is distributed on an "AS IS" BASIS,
# WITHOUT WARRANTIES OR CONDITIONS OF ANY KIND, either express or
# implied.
# See the License for the specific language governing permissions and
# limitations under the License.

"""Zoe backend implementation for one or more Docker Engines."""

import logging
import re
import time
import threading

from zoe_lib.state import Service
from zoe_lib.config import get_conf
from zoe_master.exceptions import ZoeStartExecutionRetryException, ZoeStartExecutionFatalException, ZoeException, ZoeNotEnoughResourcesException
import zoe_master.backends.base
from zoe_master.backends.service_instance import ServiceInstance
from zoe_master.backends.docker.threads import DockerStateSynchronizer
from zoe_master.backends.docker.api_client import DockerClient
from zoe_master.backends.docker.config import DockerConfig, DockerHostConfig  # pylint: disable=unused-import
from zoe_master.stats import ClusterStats, NodeStats
from zoe_master.metrics.incoming.kairosdb import KairosDBInMetrics

log = logging.getLogger(__name__)

# These two module-level variables hold the references to the monitor and checker threads
_checker = None


class DockerEngineBackend(zoe_master.backends.base.BaseBackend):
    """Zoe backend implementation for old-style stand-alone Docker Swarm."""
    def __init__(self, opts):
        super().__init__(opts)
        self.docker_config = DockerConfig(get_conf().backend_docker_config_file).read_config()
        self.cached_stats = None

    def _get_config(self, host) -> DockerHostConfig:
        for conf in self.docker_config:
            if conf.name == host:
                return conf

    @classmethod
    def init(cls, state):
        """Initializes Swarm backend starting the event monitoring thread."""
        global _checker
        _checker = DockerStateSynchronizer(state)

    @classmethod
    def shutdown(cls):
        """Performs a clean shutdown of the resources used by Swarm backend."""
        _checker.quit()

    def spawn_service(self, service_instance: ServiceInstance):
        """Spawn a service, translating a Zoe Service into a Docker container."""
        parsed_name = re.search(r'^(?:([^\/]+)\/)?(?:([^\/]+)\/)?([^@:\/]+)(?:[@:](.+))?$', service_instance.image_name)
        if parsed_name.group(4) is None:
            raise ZoeStartExecutionFatalException('Image {} does not have a version tag'.format(service_instance.image_name))
        conf = self._get_config(service_instance.backend_host)
        try:
            engine = DockerClient(conf)
            cont_info = engine.spawn_container(service_instance)
        except ZoeNotEnoughResourcesException:
            raise ZoeStartExecutionRetryException('Not enough free resources to satisfy reservation request for service {}'.format(service_instance.name))
        except ZoeException as e:
            raise ZoeStartExecutionFatalException(str(e))

        return cont_info["id"], cont_info['external_address'], cont_info['ports']

    def terminate_service(self, service: Service) -> None:
        """Terminate and delete a container."""
        conf = self._get_config(service.backend_host)
        engine = DockerClient(conf)
        if service.backend_id is not None:
            engine.terminate_container(service.backend_id, delete=True)
        else:
            log.error('Cannot terminate service {}, since it has not backend ID'.format(service.name))
        service.set_backend_status(service.BACKEND_DESTROY_STATUS)

    def platform_state(self, state=None) -> ClusterStats:
        """Get the platform state."""
        time_start = time.time()
        platform_stats = ClusterStats()
        th_list = []
        for host_conf in self.docker_config:  # type: DockerHostConfig
            node_stats = NodeStats(host_conf.name)

            th = threading.Thread(target=self._update_node_stats, args=(host_conf, node_stats, state), name='stats_host_{}'.format(host_conf.name), daemon=True)
            th.start()
            th_list.append((th, node_stats))

        for th, node_stats in th_list:
            th.join()
            platform_stats.nodes.append(node_stats)

        log.debug('Time for platform stats: {:.2f}s'.format(time.time() - time_start))
        return platform_stats

    def _update_node_stats(self, host_conf: DockerHostConfig, node_stats: NodeStats, state):
        node_stats.labels = host_conf.labels
        try:
            my_engine = DockerClient(host_conf)
        except ZoeException as e:
            log.error(str(e))
            node_stats.status = 'offline'
            log.info('Node {} is offline'.format(host_conf.name))
            return
        else:
            node_stats.status = 'online'

        try:
            container_list = my_engine.list()
            info = my_engine.info()
        except ZoeException:
            return

        node_stats.container_count = info['Containers']
        node_stats.cores_total = info['NCPU']
        node_stats.memory_total = info['MemTotal']
        if info['Labels'] is not None:
            node_stats.labels += set(info['Labels'])

<<<<<<< HEAD
        stats = {}
        for cont in container_list:
            try:
                stats[cont['id']] = my_engine.stats(cont['id'], stream=False)
            except ZoeException:
                continue

        node_stats.cont_stats = stats
=======
>>>>>>> 5401eeeb
        node_stats.memory_reserved = sum([cont['memory_soft_limit'] for cont in container_list if cont['memory_soft_limit'] != node_stats.memory_total])
        node_stats.cores_reserved = sum([cont['cpu_quota'] / cont['cpu_period'] for cont in container_list if cont['cpu_period'] != 0])

        stats = {}
        if get_conf().kairosdb_enable:
            kdb = KairosDBInMetrics()
            for cont in container_list:
                stats[cont['id']] = kdb.get_service_usage(cont['name'])

            node_stats.memory_in_use = sum([stat['mem_usage'] for stat in stats.values()])
            node_stats.cores_in_use = sum([stat['cpu_usage'] for stat in stats.values()])
        else:
            for cont in container_list:
                try:
                    stats[cont['id']] = my_engine.stats(cont['id'], stream=False)
                except ZoeException:
                    continue

            node_stats.memory_in_use = sum([stat['memory_stats']['usage'] for stat in stats.values() if 'usage' in stat['memory_stats']])
            node_stats.cores_in_use = sum([self._get_core_usage(stat) for stat in stats.values()])

        if get_conf().backend_image_management:
            node_stats.image_list = []
            for dk_image in my_engine.list_images():
                image = {
                    'id': dk_image.attrs['Id'],
                    'size': dk_image.attrs['Size'],
                    'names': dk_image.tags
                }
                for name in image['names']:
                    if name[-7:] == ':latest':  # add an image with the name without 'latest' to fake Docker image lookup algorithm
                        image['names'].append(name[:-7])
                        break
                node_stats.image_list.append(image)

    def _get_core_usage(self, stat):
        cpu_time_now = stat['cpu_stats']['cpu_usage']['total_usage']
        cpu_time_pre = stat['precpu_stats']['cpu_usage']['total_usage']
        return (cpu_time_now - cpu_time_pre) / 1000000000

    def service_log(self, service: Service):
        """Get the log."""
        conf = self._get_config(service.backend_host)
        engine = DockerClient(conf)
        return engine.logs(service.backend_id, True, False)

    def preload_image(self, image_name):
        """Pull an image from a Docker registry into each host. We shuffle the list to prevent the scheduler to find always the first host in the list."""
        parsed_name = re.search(r'^(?:([^\/]+)\/)?(?:([^\/]+)\/)?([^@:\/]+)(?:[@:](.+))?$', image_name)
        if parsed_name.group(4) is None:
            raise ZoeException('Image {} does not have a version tag'.format(image_name))
        one_success = False
        for host_conf in self.docker_config:
            log.debug('Pre-loading image {} on host {}'.format(image_name, host_conf.name))
            time_start = time.time()
            my_engine = DockerClient(host_conf)
            try:
                my_engine.pull_image(image_name)
            except ZoeException:
                log.error('Image {} pre-loading failed on host {}'.format(image_name, host_conf.name))
                continue
            else:
                one_success = True
            log.debug('Image {} pre-loaded on host {} in {:.2f}s'.format(image_name, host_conf.name, time.time() - time_start))
        if not one_success:
            raise ZoeException('Cannot pull image {}'.format(image_name))

    def update_service(self, service, cores=None, memory=None):
        """Update a service reservation."""
        conf = self._get_config(service.backend_host)
        engine = DockerClient(conf)
        if service.backend_id is not None:
            info = engine.info()
            if cores is not None and cores > info['NCPU']:
                cores = info['NCPU']
            if memory is not None and memory > info['MemTotal']:
                memory = info['MemTotal']
            cpu_quota = cores * 1000000
            engine.update(service.backend_id, cpu_quota=cpu_quota, mem_reservation=memory)
        else:
            log.error('Cannot terminate service {}, since it has not backend ID'.format(service.name))<|MERGE_RESOLUTION|>--- conflicted
+++ resolved
@@ -129,17 +129,6 @@
         if info['Labels'] is not None:
             node_stats.labels += set(info['Labels'])
 
-<<<<<<< HEAD
-        stats = {}
-        for cont in container_list:
-            try:
-                stats[cont['id']] = my_engine.stats(cont['id'], stream=False)
-            except ZoeException:
-                continue
-
-        node_stats.cont_stats = stats
-=======
->>>>>>> 5401eeeb
         node_stats.memory_reserved = sum([cont['memory_soft_limit'] for cont in container_list if cont['memory_soft_limit'] != node_stats.memory_total])
         node_stats.cores_reserved = sum([cont['cpu_quota'] / cont['cpu_period'] for cont in container_list if cont['cpu_period'] != 0])
 
