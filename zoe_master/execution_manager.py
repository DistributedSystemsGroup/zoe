--- conflicted
+++ resolved
@@ -60,14 +60,6 @@
 
 
 def execution_delete(scheduler: ZoeScheduler, execution: Execution):
-<<<<<<< HEAD
-    """Remove an execution from the scheduler."""
-    if execution.is_active():
-        scheduler.terminate(execution)
-    exec_logs.delete(execution)
-=======
     """Remove an execution from the scheduler, must only be called if the execution is NOT running."""
     assert not execution.is_active()
-    exec_logs.delete(execution)
-    scheduler.remove_execution(execution)
->>>>>>> 016d9d21
+    exec_logs.delete(execution)