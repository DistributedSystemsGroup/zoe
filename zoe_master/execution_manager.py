--- conflicted
+++ resolved
@@ -61,11 +61,6 @@
 
 
 def execution_delete(scheduler: ZoeScheduler, execution: Execution):
-<<<<<<< HEAD
     """Remove an execution from the scheduler."""
-    scheduler.terminate(execution)
-=======
-    """Remove an execution from the scheduler, must only be called if the execution is NOT running."""
     exec_logs.delete(execution)
-    scheduler.remove_execution(execution)
->>>>>>> 9de5aeeb
+    scheduler.terminate(execution)