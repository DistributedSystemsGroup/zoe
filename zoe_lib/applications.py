--- conflicted
+++ resolved
@@ -55,42 +55,12 @@
     for service in data['services']:
         if service['monitor']:
             found_monitor = True
-            break
-<<<<<<< HEAD
-    if not found_monitor:
-        raise InvalidApplicationDescription(msg="at least one process should have monitor set to True")
 
-
-def _service_check(data):
-    """Check the service description schema."""
-    required_keys = ['name', 'docker_image', 'monitor', 'ports', 'required_resources', 'total_count', 'essential_count', 'startup_order']
-    for k in required_keys:
-        if k not in data:
-            raise InvalidApplicationDescription(msg="Missing required key: %s" % k)
-
-    if not re.match(r'^[a-zA-Z0-9\-]+$', data['name']):
-        raise InvalidApplicationDescription("Service name can contain only letters, numbers and dashes. '{}' is not valid.".format(data['name']))
-
-    try:
-        bool(data['monitor'])
-    except ValueError:
-        raise InvalidApplicationDescription(msg="monitor field should be a boolean")
-
-    try:
-        int(data['total_count'])
-    except ValueError:
-        raise InvalidApplicationDescription(msg="total_count field should be an int")
-
-    try:
-        int(data['essential_count'])
-    except ValueError:
-        raise InvalidApplicationDescription(msg="essential_count field should be an int")
-=======
         if service['resources']['memory']['min'] is not None and service['resources']['memory']['min'] > service['resources']['memory']['max']:
             raise InvalidApplicationDescription(msg='service {} has mismatching min and max memory limits'.format(service['name']))
+
         if service['resources']['cores']['min'] is not None and service['resources']['cores']['min'] > service['resources']['cores']['max']:
             raise InvalidApplicationDescription(msg='service {} has mismatching min and max memory limits'.format(service['name']))
->>>>>>> 5776e0f2
 
     if not found_monitor:
         raise InvalidApplicationDescription(msg="at least one process should have the monitor property set to true")