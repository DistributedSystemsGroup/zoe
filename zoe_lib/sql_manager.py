--- conflicted
+++ resolved
@@ -449,15 +449,12 @@
         """The service could not be created/started."""
         self.sql_manager.service_update(self.id, status=self.ERROR_STATUS, error_message=error_message)
         self.status = self.ERROR_STATUS
-<<<<<<< HEAD
+        self.error_message = error_message
 
     def set_runnable(self):
         """The service is elastic and can be started"""
         self.sql_manager.service_update(self.id, status=self.RUNNABLE_STATUS)
         self.status = self.RUNNABLE_STATUS
-=======
-        self.error_message = error_message
->>>>>>> 8693304a
 
     def set_docker_status(self, new_status):
         """Docker has emitted an event related to this service."""
