# Copyright (c) 2016, Daniele Venzano
#
# Licensed under the Apache License, Version 2.0 (the "License");
# you may not use this file except in compliance with the License.
# You may obtain a copy of the License at
#
#    http://www.apache.org/licenses/LICENSE-2.0
#
# Unless required by applicable law or agreed to in writing, software
# distributed under the License is distributed on an "AS IS" BASIS,
# WITHOUT WARRANTIES OR CONDITIONS OF ANY KIND, either express or
# implied.
# See the License for the specific language governing permissions and
# limitations under the License.

"""
This module contains all execution-related API calls for Zoe clients.
"""

import logging

from zoe_lib import ZoeAPIBase
from zoe_lib.exceptions import ZoeAPIException

log = logging.getLogger(__name__)


class ZoeExecutionsAPI(ZoeAPIBase):
    """
    The execution API class.
    """
    def terminate(self, execution_id):
        """
        Terminates an execution.

        :param execution_id: the execution to delete
<<<<<<< HEAD
        :return: True is the operation was successful, False otherwise

        :type execution_id: int
        :rtype: bool
=======
        :return: True if the operation was successful, False otherwise
>>>>>>> b160acff
        """
        data, status_code = self._rest_delete('/execution/' + str(execution_id))
        if status_code == 204:
            return
        else:
            raise ZoeAPIException(data['message'])

    def list(self):
        """
        Returns a list of all executions for the calling user, all of them if the user is admin.

        :return:
        """
        data, status_code = self._rest_get('/execution')
        if status_code == 200:
            return data
        else:
            raise ZoeAPIException(data['message'])

    def execution_get(self, execution_id):
        """
        Retrieve the Execution object for an existing execution.

        :param execution_id: the execution to load from the master
        :return: the Execution object, or None

        :type execution_id: int
        :rtype: dict
        """
        data, status_code = self._rest_get('/execution/' + str(execution_id))
        if status_code == 200:
            return data
        else:
            return None

    def execution_start(self, name, application_description):
        """
        Submit an application to the master to start a new execution.

        :param name: user-provided name of the execution
        :param application_description: the application to start
        :return: the new Execution object, or None in case of error

        :type name: str
        :type application_description: dict
        :rtype: int
        """
        execution = {
            "application": application_description,
            'name': name
        }
        data, status_code = self._rest_post('/execution', execution)
        if status_code != 201:
            raise ZoeAPIException(data['message'])
        else:
            return data['execution_id']<|MERGE_RESOLUTION|>--- conflicted
+++ resolved
@@ -34,14 +34,10 @@
         Terminates an execution.
 
         :param execution_id: the execution to delete
-<<<<<<< HEAD
-        :return: True is the operation was successful, False otherwise
+        :return: True if the operation was successful, False otherwise
 
         :type execution_id: int
         :rtype: bool
-=======
-        :return: True if the operation was successful, False otherwise
->>>>>>> b160acff
         """
         data, status_code = self._rest_delete('/execution/' + str(execution_id))
         if status_code == 204:
