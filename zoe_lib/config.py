--- conflicted
+++ resolved
@@ -78,7 +78,7 @@
         argparser.add_argument('--cookie-secret', help='secret used to encrypt cookies', default='changeme')
 
         # API auth options
-        argparser.add_argument('--auth-type', help='Authentication type (text or ldap)', default='text')
+        argparser.add_argument('--auth-type', help='Authentication type (text, ldap or ldapsasl)', default='text')
 
         argparser.add_argument('--auth-file', help='Path to the CSV file containing user,pass,role lines for text authentication', default='zoepass.csv')
 
@@ -108,12 +108,8 @@
         argparser.add_argument('--kube-config-file', help='Kubernetes configuration file', default='/opt/zoe/kube.conf')
         argparser.add_argument('--kube-namespace', help='The namespace that Zoe operates on', default='default')
 
-<<<<<<< HEAD
         # other options
         argparser.add_argument('--zapp-shop-path', help='Path where ZApp folders are stored', default='/var/lib/zoe-apps')
-        argparser.add_argument('--cookie-secret', help='secret used to encrypt cookies', default='changeme')
-=======
->>>>>>> c331579e
         argparser.add_argument('--log-file', help='output logs to a file', default='stderr')
 
         argparser.add_argument('--aml-ttl', help='TimeToLive in hours for AML executions', type=int, default=4)
