--- conflicted
+++ resolved
@@ -4,11 +4,7 @@
     image: 192.168.12.2:5000/zoe:reducetime
     volumes:
       - /var/run/docker.sock:/var/run/docker.sock
-<<<<<<< HEAD
     command: python3 zoe-api.py --debug --backend-swarm-url consul://192.168.12.2 --deployment-name prod --dbuser postgres --dbhost 192.168.12.2 --dbport 5432 --dbname postgres --dbpass postgres --overlay-network-name my-net --master-url tcp://zoe-master:4850 --auth-type ldap --ldap-server-uri ldap://172.17.0.6 --ldap-base-dn ou=users,dc=example,dc=com --proxy-type apache --proxy-container apache2 --proxy-config-file /etc/apache2/sites-available/all.conf --proxy-path fsdna.on.kpmg.de/zoe --gelf-address udp://192.168.12.2:5004
-=======
-    command: python3 zoe-api.py --debug --swarm consul://192.168.12.2 --deployment-name prod --dbuser postgres --dbhost 192.168.12.2 --dbport 5432 --dbname postgres --dbpass postgres --overlay-network-name my-net --master-url tcp://zoe-master:4850 --auth-type text --proxy-type apache --proxy-container apache2 --proxy-config-file /etc/apache2/sites-available/all.conf --proxy-path fsdna.on.kpmg.de/zoe --gelf-address udp://192.168.12.2:5004
->>>>>>> efcc5ef3
     ports:
       - "5001:5001"
     logging:
@@ -20,11 +16,7 @@
     image: 192.168.12.2:5000/zoe:reducetime
     volumes:
       - /var/run/docker.sock:/var/run/docker.sock
-<<<<<<< HEAD
     command: python3 zoe-master.py --debug --backend-swarm-url consul://192.168.12.2 --deployment-name prod --dbuser postgres --dbhost 192.168.12.2 --dbport 5432 --dbname postgres --dbpass postgres --overlay-network-name my-net --auth-type ldap --ldap-server-uri ldap://ldapker.example.com --ldap-base-dn ou=users,dc=example,dc=com --proxy-type apache --proxy-container apache2 --proxy-config-file /etc/apache2/sites-available/all.conf --proxy-path fsdna.on.kpmg.de/zoe --gelf-address udp://192.168.12.2:5004
-=======
-    command: python3 zoe-master.py --debug --swarm consul://192.168.12.2 --deployment-name prod --dbuser postgres --dbhost 192.168.12.2 --dbport 5432 --dbname postgres --dbpass postgres --overlay-network-name my-net --auth-type text --proxy-type apache --proxy-container apache2 --proxy-config-file /etc/apache2/sites-available/all.conf --proxy-path fsdna.on.kpmg.de/zoe --gelf-address udp://192.168.12.2:5004
->>>>>>> efcc5ef3
     ports:
       - "4850:4850"
     depends_on:
@@ -33,4 +25,4 @@
       driver: "gelf"
       options:
         gelf-address: "udp://192.168.12.2:5004"
-        tag: "zoe-api"      
+        tag: "zoe-api"
