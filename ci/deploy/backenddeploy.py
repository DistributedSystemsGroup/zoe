#!/usr/bin/env python3

# Copyright (c) 2016, Quang-Nhat Hoang-Xuan
#
# Licensed under the Apache License, Version 2.0 (the "License");
# you may not use this file except in compliance with the License.
# You may obtain a copy of the License at
#
#    http://www.apache.org/licenses/LICENSE-2.0
#
# Unless required by applicable law or agreed to in writing, software
# distributed under the License is distributed on an "AS IS" BASIS,
# WITHOUT WARRANTIES OR CONDITIONS OF ANY KIND, either express or
# implied.
# See the License for the specific language governing permissions and
# limitations under the License.

"""Backend Deploy."""
<<<<<<< HEAD

=======
import os
>>>>>>> efcc5ef3
import time
import yaml
import docker

from utils.docker_container_parameter import DockerContainerParameter #pylint: disable=import-error, no-name-in-module


class ZoeBackendDeploy():
    """ Class deploy zoe backend """
    def __init__(self, dockerUrl, dockerComposePath):
        self.cli = docker.DockerClient(base_url=dockerUrl)
        self.zoe_api = ''
        self.zoe_master = ''
        self.zoe_opts = []
        self.docker_compose_file = dockerComposePath
        self.type_deploy = 1 if 'prod' in dockerComposePath else 0
        self.parse_docker_compose()
<<<<<<< HEAD
        self.previousImage = ''
=======
        self.previous_img = ''
        self.zoe_postgres = 'zoe-postgres-test'
        self.postgres_conf = 'postgres'
        self.postgre_ip = ''

    def deploy_postgres(self):
        """ deploy postgres and wait until it is ready """
        opts = DockerContainerParameter()

        opts.set_name(self.zoe_postgres)
        opts.set_hostname(self.zoe_postgres)
        opts.set_image(self.postgres_conf + ':latest')

        host_config = self.cli.create_host_config(network_mode='bridge')

        self.cli.create_container(image=opts.get_image(),
                                  hostname=opts.get_hostname(),
                                  name=opts.get_name(),
                                  tty=True,
                                  host_config=host_config,
                                  environment={'POSTGRES_USER': self.postgres_conf,
                                               'POSTGRES_DB': self.postgres_conf,
                                               'POSTGRES_PASSWORD': self.postgres_conf})

        self.cli.start(self.zoe_postgres)

        self.postgres_ip = self.cli.inspect_container(self.zoe_postgres)['NetworkSettings']['Networks']['bridge']['IPAddress'] #pylint: disable=attribute-defined-outside-init

        res = os.popen('scripts/pg_isready -h ' + self.postgres_ip).read()

        while 'no response' in res:
            time.sleep(1)
            print('Waiting for postgres to get ready')
            res = os.popen('scripts/pg_isready -h ' + self.postgres_ip).read()

        for opts in self.zoe_opts:
            cmd = opts.get_command()
            conn = '--dbhost ' + self.postgres_ip
            opts.set_command(cmd.replace('--dbhost', conn))
>>>>>>> efcc5ef3

    def parse_docker_compose(self):
        """ parse docker-compose to get docker configuration """
        content = ''

        with open(self.docker_compose_file, 'r') as stream:
            content = list(yaml.load(stream)['services'].items())

        for i in range(0, 2):

            opts = DockerContainerParameter()

            if 'api' in content[i][0]:
                self.zoe_api = content[i][0]
            else:
                self.zoe_master = content[i][0]

            opts.set_name(content[i][0])

            opts.set_hostname(content[i][0])

            details = content[i][1]

            opts.set_image(details['image'])

            opts.set_command(details['command'])

            if 'volumes' in details:
                opts.set_volumes(details['volumes'])

            if 'ports' in details:
                opts.set_ports(details['ports'])

            if 'logging' in details:
                logging = details['logging']
                if logging['driver'] == 'gelf':
                    opts.set_gelf(logging['options']['gelf-address'])

            self.zoe_opts.append(opts)

<<<<<<< HEAD
    def create_container(self, opts, image):
        """Create a container."""

        ports = {}
        volumes = {}
=======
    def create_container(self, opts, image): #pylint: disable=too-many-locals
        """ create container """
        port_binds = {}
        volume_binds = {}
        ports = []
        volumes = []
>>>>>>> efcc5ef3

        opts.set_image(image)

        if len(opts.get_ports()) != 0:
            ports_list = opts.get_ports()[0]

<<<<<<< HEAD
            for p in ports_list:
                splitted = p.split(":")
                ports[splitted[0] + '/tcp'] = int(splitted[1])
=======
            for prt in ports_list:
                splitted = prt.split(":")
                port_binds[int(splitted[0])] = int(splitted[1])
                ports.append(int(splitted[0]))
>>>>>>> efcc5ef3

        if len(opts.get_volumes()) != 0:
            volumes_list = opts.get_volumes()[0]

<<<<<<< HEAD
            for v in volumes_list:
                splitted = v.split(":")
                bind = {'bind': splitted[1], 'mode': 'rw'}
                volumes[splitted[0]] = bind

        if opts.get_gelf() != '':
            log_config = {
                "type": "gelf",
                "config": {
                    'gelf-address': opts.gelf_address
                }
            }
        else:
            log_config = {
                "type": "json-file",
                "config": {}
            }

        cont = self.cli.containers.create(image=opts.get_image(),
                                          command=opts.get_command(),
                                          hostname=opts.get_hostname(),
                                          log_config=log_config,
                                          name=opts.get_name(),
                                          tty=True,
                                          network_disabled=False,
                                          network_mode='bridge',
                                          ports=ports,
                                          volumes=volumes)
=======
            for vol in volumes_list:
                splitted = vol.split(":")
                bind = {'bind' : splitted[1], 'mode': 'rw'}
                volume_binds[splitted[0]] = bind
                volumes.append(splitted[1])

        if opts.get_gelf() != '':
            log_config = docker.utils.LogConfig(type='gelf', config={'gelf-address': opts.get_gelf()})
        else:
            log_config = None


        host_config = self.cli.create_host_config(
            network_mode='bridge',
            port_bindings=port_binds,
            binds=volume_binds,
            log_config=log_config)

        ctn = self.cli.create_container(
            image=opts.get_image(),
            command=opts.get_command(),
            hostname=opts.get_hostname(),
            name=opts.get_name(),
            tty=True,
            ports=ports,
            volumes=volumes,
            host_config=host_config)
>>>>>>> efcc5ef3

        print('Created ' + opts.get_name() + '  container')

        return cont

    def export_ip(self, ctn_name, to_ctn):
        """ get ip of container and export to host file of other container """
        try:
<<<<<<< HEAD
            master = self.cli.containers.get(self.zoe_master)
            ip_zoe_master = master.attrs['NetworkSettings']['Networks']['bridge']['IPAddress']
            hostEntry = ip_zoe_master + '\t' + self.zoe_master
            add_to_host = 'bash -c "echo ' + "'" + hostEntry + "'" + ' >> /etc/hosts"'
            api = self.cli.containers.get(self.zoe_api)
            api.exec_run(add_to_host)
=======
            ip = self.cli.inspect_container(ctn_name)['NetworkSettings']['Networks']['bridge']['IPAddress']
            host_entry = ip + '\t' + ctn_name
            add_to_host = 'bash -c "echo ' + "'" + host_entry + "'" + ' >> /etc/hosts"'
            identifier = self.cli.exec_create(to_ctn, add_to_host)
            self.cli.exec_start(identifier)
>>>>>>> efcc5ef3
        except Exception as ex:
            print(ex)

    def deploy(self, image):
<<<<<<< HEAD
        """deploy with docker-compose, if success, return, else, fallback"""
        try:
            retcode = 1

            for s in [self.zoe_api, self.zoe_master]:
                res = self.cli.containers.list(all=True, filters={'name': s})
                if len(res) > 0:
                    for r in res:
                        name = r.name
                        if self.typeDeploy == 0:
                            if name == s:
                                r.remove(force=True)
                        else:
                            if name == s:
                                imgID = r.attrs['Image']
                                self.previousImage = self.cli.images.get(imgID).tags[0]
                            r.remove(force=True)
=======
        """ deploy with docker-compose, if success, return, else, fallback """
        try: #pylint: disable=too-many-nested-blocks
            retcode = 1

            for ctn_name in [self.zoe_api, self.zoe_master, self.zoe_postgres]:
                result = self.cli.containers(all=True, filters={'name': ctn_name})
                print(result)
                if len(result) > 0:
                    for res in result:
                        name = res['Names'][0].split("/")[1]
                        if self.type_deploy == 0:
                            if name == ctn_name:
                                self.cli.remove_container(name, force=True)
                        else:
                            if name == ctn_name:
                                img_id = self.cli.inspect_container(ctn_name)['Image']
                                self.previous_img = self.cli.inspect_image(img_id)['RepoTags'][0]
                            self.cli.remove_container(name, force=True)
>>>>>>> efcc5ef3
                        print('Removed ' + name + ' container')
            
            if self.type_deploy == 0:
                print('Deploying postgres...')
                self.deploy_postgres()

            print('deploying with ' + image)
            for opts in self.zoe_opts:
                self.create_container(opts, image)

            print('Deploying zoe backend...')

            # start zoe_api
            api_c = self.cli.containers.get(self.zoe_api)
            api_c.start()
            print('Started latest ' + self.zoe_api + ' container...')
            if not api_c.attrs['State']['Running']:
                retcode = -1

            time.sleep(5)

<<<<<<< HEAD
            # start zoe_master
            master_c = self.cli.containers.get(self.zoe_master)
            master_c.start()
=======
            #start zoe_master
            self.cli.start(self.zoe_master)
>>>>>>> efcc5ef3
            print('Started latest ' + self.zoe_master + ' container...')
            if not master_c.attrs['State']['Running']:
                retcode = 0

<<<<<<< HEAD
            # export zoe-master ip address to hosts file of zoe-api
            self.export_master_ip()
=======
            #export zoe-master ip address to hosts file of zoe-api
            self.export_ip(self.zoe_master, self.zoe_api)
>>>>>>> efcc5ef3

        except Exception as ex:
            print(ex)
            retcode = 0

        return retcode

    def fallback(self):
        """ fallback to previous success images """
        return<|MERGE_RESOLUTION|>--- conflicted
+++ resolved
@@ -16,74 +16,26 @@
 # limitations under the License.
 
 """Backend Deploy."""
-<<<<<<< HEAD
 
-=======
-import os
->>>>>>> efcc5ef3
 import time
 import yaml
 import docker
 
-from utils.docker_container_parameter import DockerContainerParameter #pylint: disable=import-error, no-name-in-module
+from utils.DockerContainerParameter import DockerContainerParameter
 
 
 class ZoeBackendDeploy():
-    """ Class deploy zoe backend """
     def __init__(self, dockerUrl, dockerComposePath):
         self.cli = docker.DockerClient(base_url=dockerUrl)
         self.zoe_api = ''
         self.zoe_master = ''
         self.zoe_opts = []
         self.docker_compose_file = dockerComposePath
-        self.type_deploy = 1 if 'prod' in dockerComposePath else 0
+        self.typeDeploy = 1 if 'prod' in dockerComposePath else 0
         self.parse_docker_compose()
-<<<<<<< HEAD
         self.previousImage = ''
-=======
-        self.previous_img = ''
-        self.zoe_postgres = 'zoe-postgres-test'
-        self.postgres_conf = 'postgres'
-        self.postgre_ip = ''
-
-    def deploy_postgres(self):
-        """ deploy postgres and wait until it is ready """
-        opts = DockerContainerParameter()
-
-        opts.set_name(self.zoe_postgres)
-        opts.set_hostname(self.zoe_postgres)
-        opts.set_image(self.postgres_conf + ':latest')
-
-        host_config = self.cli.create_host_config(network_mode='bridge')
-
-        self.cli.create_container(image=opts.get_image(),
-                                  hostname=opts.get_hostname(),
-                                  name=opts.get_name(),
-                                  tty=True,
-                                  host_config=host_config,
-                                  environment={'POSTGRES_USER': self.postgres_conf,
-                                               'POSTGRES_DB': self.postgres_conf,
-                                               'POSTGRES_PASSWORD': self.postgres_conf})
-
-        self.cli.start(self.zoe_postgres)
-
-        self.postgres_ip = self.cli.inspect_container(self.zoe_postgres)['NetworkSettings']['Networks']['bridge']['IPAddress'] #pylint: disable=attribute-defined-outside-init
-
-        res = os.popen('scripts/pg_isready -h ' + self.postgres_ip).read()
-
-        while 'no response' in res:
-            time.sleep(1)
-            print('Waiting for postgres to get ready')
-            res = os.popen('scripts/pg_isready -h ' + self.postgres_ip).read()
-
-        for opts in self.zoe_opts:
-            cmd = opts.get_command()
-            conn = '--dbhost ' + self.postgres_ip
-            opts.set_command(cmd.replace('--dbhost', conn))
->>>>>>> efcc5ef3
 
     def parse_docker_compose(self):
-        """ parse docker-compose to get docker configuration """
         content = ''
 
         with open(self.docker_compose_file, 'r') as stream:
@@ -121,41 +73,24 @@
 
             self.zoe_opts.append(opts)
 
-<<<<<<< HEAD
     def create_container(self, opts, image):
         """Create a container."""
 
         ports = {}
         volumes = {}
-=======
-    def create_container(self, opts, image): #pylint: disable=too-many-locals
-        """ create container """
-        port_binds = {}
-        volume_binds = {}
-        ports = []
-        volumes = []
->>>>>>> efcc5ef3
 
         opts.set_image(image)
 
         if len(opts.get_ports()) != 0:
             ports_list = opts.get_ports()[0]
 
-<<<<<<< HEAD
             for p in ports_list:
                 splitted = p.split(":")
                 ports[splitted[0] + '/tcp'] = int(splitted[1])
-=======
-            for prt in ports_list:
-                splitted = prt.split(":")
-                port_binds[int(splitted[0])] = int(splitted[1])
-                ports.append(int(splitted[0]))
->>>>>>> efcc5ef3
 
         if len(opts.get_volumes()) != 0:
             volumes_list = opts.get_volumes()[0]
 
-<<<<<<< HEAD
             for v in volumes_list:
                 splitted = v.split(":")
                 bind = {'bind': splitted[1], 'mode': 'rw'}
@@ -184,62 +119,23 @@
                                           network_mode='bridge',
                                           ports=ports,
                                           volumes=volumes)
-=======
-            for vol in volumes_list:
-                splitted = vol.split(":")
-                bind = {'bind' : splitted[1], 'mode': 'rw'}
-                volume_binds[splitted[0]] = bind
-                volumes.append(splitted[1])
-
-        if opts.get_gelf() != '':
-            log_config = docker.utils.LogConfig(type='gelf', config={'gelf-address': opts.get_gelf()})
-        else:
-            log_config = None
-
-
-        host_config = self.cli.create_host_config(
-            network_mode='bridge',
-            port_bindings=port_binds,
-            binds=volume_binds,
-            log_config=log_config)
-
-        ctn = self.cli.create_container(
-            image=opts.get_image(),
-            command=opts.get_command(),
-            hostname=opts.get_hostname(),
-            name=opts.get_name(),
-            tty=True,
-            ports=ports,
-            volumes=volumes,
-            host_config=host_config)
->>>>>>> efcc5ef3
 
         print('Created ' + opts.get_name() + '  container')
 
         return cont
 
-    def export_ip(self, ctn_name, to_ctn):
-        """ get ip of container and export to host file of other container """
+    def export_master_ip(self):
         try:
-<<<<<<< HEAD
             master = self.cli.containers.get(self.zoe_master)
             ip_zoe_master = master.attrs['NetworkSettings']['Networks']['bridge']['IPAddress']
             hostEntry = ip_zoe_master + '\t' + self.zoe_master
             add_to_host = 'bash -c "echo ' + "'" + hostEntry + "'" + ' >> /etc/hosts"'
             api = self.cli.containers.get(self.zoe_api)
             api.exec_run(add_to_host)
-=======
-            ip = self.cli.inspect_container(ctn_name)['NetworkSettings']['Networks']['bridge']['IPAddress']
-            host_entry = ip + '\t' + ctn_name
-            add_to_host = 'bash -c "echo ' + "'" + host_entry + "'" + ' >> /etc/hosts"'
-            identifier = self.cli.exec_create(to_ctn, add_to_host)
-            self.cli.exec_start(identifier)
->>>>>>> efcc5ef3
         except Exception as ex:
             print(ex)
 
     def deploy(self, image):
-<<<<<<< HEAD
         """deploy with docker-compose, if success, return, else, fallback"""
         try:
             retcode = 1
@@ -257,35 +153,11 @@
                                 imgID = r.attrs['Image']
                                 self.previousImage = self.cli.images.get(imgID).tags[0]
                             r.remove(force=True)
-=======
-        """ deploy with docker-compose, if success, return, else, fallback """
-        try: #pylint: disable=too-many-nested-blocks
-            retcode = 1
-
-            for ctn_name in [self.zoe_api, self.zoe_master, self.zoe_postgres]:
-                result = self.cli.containers(all=True, filters={'name': ctn_name})
-                print(result)
-                if len(result) > 0:
-                    for res in result:
-                        name = res['Names'][0].split("/")[1]
-                        if self.type_deploy == 0:
-                            if name == ctn_name:
-                                self.cli.remove_container(name, force=True)
-                        else:
-                            if name == ctn_name:
-                                img_id = self.cli.inspect_container(ctn_name)['Image']
-                                self.previous_img = self.cli.inspect_image(img_id)['RepoTags'][0]
-                            self.cli.remove_container(name, force=True)
->>>>>>> efcc5ef3
                         print('Removed ' + name + ' container')
-            
-            if self.type_deploy == 0:
-                print('Deploying postgres...')
-                self.deploy_postgres()
 
             print('deploying with ' + image)
             for opts in self.zoe_opts:
-                self.create_container(opts, image)
+                ctn = self.create_container(opts, image)
 
             print('Deploying zoe backend...')
 
@@ -298,32 +170,22 @@
 
             time.sleep(5)
 
-<<<<<<< HEAD
             # start zoe_master
             master_c = self.cli.containers.get(self.zoe_master)
             master_c.start()
-=======
-            #start zoe_master
-            self.cli.start(self.zoe_master)
->>>>>>> efcc5ef3
             print('Started latest ' + self.zoe_master + ' container...')
             if not master_c.attrs['State']['Running']:
                 retcode = 0
 
-<<<<<<< HEAD
             # export zoe-master ip address to hosts file of zoe-api
             self.export_master_ip()
-=======
-            #export zoe-master ip address to hosts file of zoe-api
-            self.export_ip(self.zoe_master, self.zoe_api)
->>>>>>> efcc5ef3
 
         except Exception as ex:
             print(ex)
             retcode = 0
+            pass
 
         return retcode
 
-    def fallback(self):
-        """ fallback to previous success images """
+    def fallback(self, image):
         return