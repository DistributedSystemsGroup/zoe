"""Test script for successful basic authentication."""

import json
import time
import sys
import unittest

<<<<<<< HEAD
import requests

=======
from test_config import ZOE_API_URI, ZOE_AUTH
>>>>>>> 290fe3af

class ZoeRestTestSuccess(unittest.TestCase):
    """Test case class."""

<<<<<<< HEAD
    uri = ''
    auth = ('admin', 'admin')
=======
    uri = ZOE_API_URI
    auth = ZOE_AUTH
>>>>>>> 290fe3af
    id = ''

    def tearDown(self):
        """Test end."""
        time.sleep(3)

    def test_0_info(self):
        """Test info api endpoint."""
        print('Test info api endpoint')
        req = requests.get(self.__class__.uri + 'info')
        self.assertEqual(req.status_code, 200)

    def test_1_userinfo(self):
        """Test userinfo api endpoint."""
        print('Test userinfo api endpoint')
        req = requests.get(self.__class__.uri + 'userinfo', auth=self.__class__.auth)
        self.assertEqual(req.status_code, 200)

    def test_3_execution_details(self):
        """Test execution details api endpoint."""
        print('Test execution details api endpoint')
        req = requests.get(self.__class__.uri + 'execution/' + self.__class__.id, auth=self.__class__.auth)
        self.assertEqual(req.status_code, 200)

    def test_4_service_details(self):
        """Test service details api endpoint."""
        print('Test service details api endpoint')
        req = requests.get(self.__class__.uri + 'execution/' + self.__class__.id, auth=self.__class__.auth)
        sid = req.json()["services"][0]
        req = requests.get(self.__class__.uri + 'service/' + str(sid), auth=self.__class__.auth)
        self.assertEqual(req.status_code, 200)

    def test_5_terminate_execution(self):
        """Test terminate execution api endpoint."""
        print('Test terminate execution api endpoint')
        req = requests.delete(self.__class__.uri + 'execution/' + self.__class__.id, auth=self.__class__.auth)
        self.assertEqual(req.status_code, 204)

    def test_6_list_all_executions(self):
        """Test list all executions api endpoint."""
        print('Test list all executions api endpoint')
        req = requests.get(self.__class__.uri + 'execution', auth=self.__class__.auth)
        self.assertEqual(req.status_code, 200)

    def test_7_delete_execution(self):
        """Test delete execution api endpoint."""
        print('Test delete execution api endpoint')
        req = requests.delete(self.__class__.uri + 'execution/delete/' + self.__class__.id, auth=self.__class__.auth)
        self.assertEqual(req.status_code, 204)

    def test_2_start_execution(self):
        """Test start execution api endpoint."""
        print('Test start execution api endpoint')

        with open('zapp.json', encoding='utf-8') as data_file:
            data = json.loads(data_file.read())

        req = requests.post(self.__class__.uri + 'execution', auth=self.__class__.auth, json={"application": data, "name": "requests"})
        self.assertEqual(req.status_code, 201)
        self.__class__.id = str(req.json()['execution_id'])

if __name__ == '__main__':
    if len(sys.argv) > 1:
        API_SERVER = sys.argv.pop()
        ZoeRestTestSuccess.uri = 'http://' + API_SERVER + '/api/0.7/'
    unittest.main()<|MERGE_RESOLUTION|>--- conflicted
+++ resolved
@@ -5,23 +5,17 @@
 import sys
 import unittest
 
-<<<<<<< HEAD
 import requests
 
-=======
-from test_config import ZOE_API_URI, ZOE_AUTH
->>>>>>> 290fe3af
+ZOE_API_URI = 'http://192.168.12.2:5100/api/0.7/'
+ZOE_AUTH = ('admin', 'admin')
+
 
 class ZoeRestTestSuccess(unittest.TestCase):
     """Test case class."""
 
-<<<<<<< HEAD
-    uri = ''
-    auth = ('admin', 'admin')
-=======
     uri = ZOE_API_URI
     auth = ZOE_AUTH
->>>>>>> 290fe3af
     id = ''
 
     def tearDown(self):
