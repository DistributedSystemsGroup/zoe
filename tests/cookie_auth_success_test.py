--- conflicted
+++ resolved
@@ -5,12 +5,11 @@
 import sys
 import unittest
 
-<<<<<<< HEAD
 import requests
 
-=======
-from test_config import ZOE_API_URI, ZOE_AUTH
->>>>>>> 290fe3af
+ZOE_API_URI = 'http://192.168.12.2:5100/api/0.7/'
+ZOE_AUTH = ('admin', 'admin')
+
 
 class ZoeRestTestSuccess(unittest.TestCase):
     """Test case class."""
@@ -26,13 +25,8 @@
     def test_0_login(self):
         """Test login api endpoint."""
         print('Test login api endpoint')
-<<<<<<< HEAD
         session = requests.Session()
-        req = session.get(self.__class__.uri + 'login', auth=('admin', 'admin'))
-=======
-        s = requests.Session()
-        r = s.get(self.__class__.uri + 'login', ZOE_AUTH)
->>>>>>> 290fe3af
+        req = session.get(self.__class__.uri + 'login', auth=ZOE_AUTH)
 
         self.assertEqual(req.status_code, 200)
 
