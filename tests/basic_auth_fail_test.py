--- conflicted
+++ resolved
@@ -4,23 +4,17 @@
 import sys
 import unittest
 
-<<<<<<< HEAD
 import requests
 
-=======
-from test_config import ZOE_API_URI, ZOE_AUTH
->>>>>>> 290fe3af
+ZOE_API_URI = 'http://192.168.12.2:5100/api/0.7/'
+ZOE_AUTH = ('admin', 'admin')
+
 
 class ZoeRestTestSuccess(unittest.TestCase):
     """Test case class."""
 
-<<<<<<< HEAD
-    uri = 'http://localhost:5001/api/0.7/'
-    auth = ('admin', 'admin')
-=======
     uri = ZOE_API_URI
     auth = ZOE_AUTH
->>>>>>> 290fe3af
     wrong_auth = ('test', '123')
     id = '-1'
 
