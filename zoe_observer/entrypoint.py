#!/usr/bin/python3

# Copyright (c) 2016, Daniele Venzano
#
# Licensed under the Apache License, Version 2.0 (the "License");
# you may not use this file except in compliance with the License.
# You may obtain a copy of the License at
#
#    http://www.apache.org/licenses/LICENSE-2.0
#
# Unless required by applicable law or agreed to in writing, software
# distributed under the License is distributed on an "AS IS" BASIS,
# WITHOUT WARRANTIES OR CONDITIONS OF ANY KIND, either express or
# implied.
# See the License for the specific language governing permissions and
# limitations under the License.

import logging
import time
import threading

from zoe_lib.swarm_client import SwarmClient
from zoe_observer.config import load_configuration, get_conf
from zoe_observer.swarm_event_manager import container_died, main_callback
from zoe_observer.guest_inactivity import check_guests
from zoe_lib.exceptions import ZoeAPIException

log = logging.getLogger("main")


def guest_check_thread(args):
    swarm = SwarmClient(args)

    while True:
        try:
            zoe_containers = swarm.list('zoe.{}'.format(get_conf().container_name_prefix))
            for c in zoe_containers:
                if 'Exited' in c['status']:
                    zoe_id = c['labels']['zoe.container.id']
                    try:
                        container_died(zoe_id)
                    except ZoeAPIException:
                        log.warning('Container ' + c['name'] + ' has died, but Zoe does not know anything about it, deleting')
                        swarm.terminate_container(c['id'], delete=True)

            check_guests(swarm)

            time.sleep(get_conf().loop_time)

        except Exception:
            log.exception('Something bad happened')


def swarm_events_thread(args):
    swarm = SwarmClient(args)
    while True:
        try:
            swarm.event_listener(main_callback)
        except Exception:
            log.exception('Something bad happened')


def main():
    """
    The entrypoint for the zoe-observer script.
    :return: int
    """
    load_configuration()
    args = get_conf()
    if args.debug:
        logging.basicConfig(level=logging.DEBUG)

    else:
        logging.basicConfig(level=logging.INFO)

    logging.getLogger('kazoo').setLevel(logging.WARNING)
    logging.getLogger('requests').setLevel(logging.WARNING)
    logging.getLogger('docker').setLevel(logging.INFO)

<<<<<<< HEAD
    swarm = SwarmClient(args)

    while True:
        try:
            zoe_containers = swarm.list('zoe.{}'.format(get_conf().container_name_prefix))
            for c in zoe_containers:
                if 'Exited' in c['status']:
                    zoe_id = c['labels']['zoe.container.id']
                    container_died(zoe_id)

            check_guests(swarm)

            time.sleep(get_conf().loop_time)
=======
    th = threading.Thread(target=guest_check_thread, name="guest-check", args=[args], daemon=True)
    th.start()
>>>>>>> ab22760e

    swarm_events_thread(args)<|MERGE_RESOLUTION|>--- conflicted
+++ resolved
@@ -77,23 +77,7 @@
     logging.getLogger('requests').setLevel(logging.WARNING)
     logging.getLogger('docker').setLevel(logging.INFO)
 
-<<<<<<< HEAD
-    swarm = SwarmClient(args)
-
-    while True:
-        try:
-            zoe_containers = swarm.list('zoe.{}'.format(get_conf().container_name_prefix))
-            for c in zoe_containers:
-                if 'Exited' in c['status']:
-                    zoe_id = c['labels']['zoe.container.id']
-                    container_died(zoe_id)
-
-            check_guests(swarm)
-
-            time.sleep(get_conf().loop_time)
-=======
     th = threading.Thread(target=guest_check_thread, name="guest-check", args=[args], daemon=True)
     th.start()
->>>>>>> ab22760e
 
     swarm_events_thread(args)